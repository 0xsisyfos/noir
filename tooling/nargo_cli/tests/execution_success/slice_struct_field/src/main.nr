--- conflicted
+++ resolved
@@ -1,5 +1,3 @@
-use dep::std::println;
-
 struct FooParent {
     parent_arr: [Field; 3],
     foos: [Foo],
@@ -30,49 +28,7 @@
     let mut x = [foo_one, foo_two];
     x = x.push_back(foo_three);
     x = x.push_back(foo_four);
-<<<<<<< HEAD
     
-    // assert(x[y - 3].a == 1);
-    // let struct_slice = x[y - 3].b;
-    // for i in 0..4 {
-    //     assert(struct_slice[i] == b_one[i]);
-    // }
-
-    // assert(x[y - 2].a == 4);
-    // let struct_slice = x[y - 2].b;
-    // for i in 0..4 {
-    //     assert(struct_slice[i] == b_two[i]);
-    // }
-
-    // assert(x[y - 1].a == 7);
-    // let struct_slice = x[y - 1].b;
-    // assert(struct_slice[0] == 8);
-    // assert(struct_slice[1] == 9);
-    // assert(struct_slice[2] == 22);
-
-    // assert(x[y].a == 10);
-    // let struct_slice = x[y].b;
-    // assert(struct_slice[0] == 11);
-    // assert(struct_slice[1] == 12);
-    // assert(struct_slice[2] == 23);
-    // assert(x[y].bar.inner == [109, 110, 111]);
-
-    // assert(x[y - 3].bar.inner == [100, 101, 102]);
-    // assert(x[y - 2].bar.inner == [103, 104, 105]);
-    // assert(x[y - 1].bar.inner == [106, 107, 108]);
-    // assert(x[y].bar.inner == [109, 110, 111]);
-    // // Check that switching the lhs and rhs is still valid
-    // assert([109, 110, 111] == x[y].bar.inner);
-
-    // assert(x[y - 3].bar.inner == [100, 101, 102]);
-    // assert(x[y - 2].bar.inner == [103, 104, 105]);
-    // assert(x[y - 1].bar.inner == [106, 107, 108]);
-    // assert(x[y].bar.inner == [109, 110, 111]);
-    // // Check that switching the lhs and rhs is still valid
-    // assert([109, 110, 111] == x[y].bar.inner);
-
-=======
-
     assert(x[y - 3].a == 1);
     let struct_slice = x[y - 3].b;
     for i in 0..4 {
@@ -104,7 +60,14 @@
     assert(x[y].bar.inner == [109, 110, 111]);
     // Check that switching the lhs and rhs is still valid
     assert([109, 110, 111] == x[y].bar.inner);
->>>>>>> 70ee7876
+
+    assert(x[y - 3].bar.inner == [100, 101, 102]);
+    assert(x[y - 2].bar.inner == [103, 104, 105]);
+    assert(x[y - 1].bar.inner == [106, 107, 108]);
+    assert(x[y].bar.inner == [109, 110, 111]);
+    // Check that switching the lhs and rhs is still valid
+    assert([109, 110, 111] == x[y].bar.inner);
+
     // TODO: Enable merging nested slices 
     // if y != 2 {
     //     x[y].a = 50;
@@ -120,12 +83,13 @@
     // assert(x[2].b[0] == 100);
     // assert(x[2].b[1] == 101);
     // assert(x[2].b[2] == 102);
+
     let q = x.push_back(foo_four);
     let foo_parent_one = FooParent { parent_arr: [0, 1, 2], foos: x };
     let foo_parent_two = FooParent { parent_arr: [3, 4, 5], foos: q };
     let mut foo_parents = [foo_parent_one];
     foo_parents = foo_parents.push_back(foo_parent_two);
-    // TODO: make a separate test for compile time
+    // TODO: make a separate test for entirely compile time
     // foo_parents[1].foos.push_back(foo_four);
     // TODO: Merging nested slices is broken
     // if y == 3 {
@@ -133,152 +97,89 @@
     // } else {
     //     foo_parents[y - 2].foos[y - 1].b[y - 1] = 1000;
     // }
-<<<<<<< HEAD
-
-    // assert(foo_parents[y - 2].foos[y - 2].b[y - 1] == 21);
-    // foo_parents[y - 2].foos[y - 2].b[y - 1] = 5000;
-    // assert(foo_parents[y - 2].foos[y - 2].b[y - 1] == 5000);
-=======
+
     assert(foo_parents[y - 2].foos[y - 2].b[y - 1] == 21);
     foo_parents[y - 2].foos[y - 2].b[y - 1] = 5000;
     assert(foo_parents[y - 2].foos[y - 2].b[y - 1] == 5000);
->>>>>>> 70ee7876
-
-    // let b_array = foo_parents[y - 2].foos[y - 3].b;
-    // assert(foo_parents[y - 2].foos[y - 3].a == 1);
-    // assert(b_array[0] == 2);
-    // assert(b_array[1] == 3);
-    // assert(b_array[2] == 20);
-    // assert(b_array[3] == 20);
-
-    // let b_array = foo_parents[y - 2].foos[y - 2].b;
-    // assert(foo_parents[y - 2].foos[y - 2].a == 4);
-    // assert(b_array[0] == 5);
-    // assert(b_array[1] == 6);
-    // assert(b_array[2] == 5000);
-    // assert(b_array[3] == 21);
-
-    // assert(foo_parents[y - 2].foos[y - 1].a == 7);
-    // foo_parents[y - 2].foos[y - 1].a = 50;
-    // assert(foo_parents[y - 2].foos[y - 1].a == 50);
-
-<<<<<<< HEAD
-    // let b_array = foo_parents[y - 2].foos[y - 1].b;
-    // assert(b_array[0] == 8);
-    // assert(b_array[1] == 9);
-    // assert(b_array[2] == 22);
-    // assert(b_array.len() == 3);
-
-    // // Test setting a nested array with non-dynamic 
-=======
-    let b_array = foo_parents[y - 2].foos[y - 1].b;
-    assert(b_array[2] == 22);
-    assert(b_array.len() == 3);
-    // Test setting a nested array with non-dynamic 
->>>>>>> 70ee7876
-    let x = [5, 6, 5000, 21, 100, 101].as_slice();
-    foo_parents[y - 2].foos[y - 1].b = x;
-
-    // println(foo_parents[y - 2].foos[y - 1].b[4]);
-    assert(foo_parents[y - 2].foos[y - 1].b.len() == 6);
-    assert(foo_parents[y - 2].foos[y - 1].b[4] == 100);
-    assert(foo_parents[y - 2].foos[y - 1].b[5] == 101);
-
-    // Need to account for that foo_parents is not modified outside of this function
-    // test_basic_intrinsics_nested_slices(foo_parents, y);
-    test_complex_intrinsic_nested_slices(foo_parents, y);
-
-    // foo_parents[y - 2].foos = foo_parents[y - 2].foos.push_front(foo_four);
-    // assert(foo_parents[1].foos.len() == 6);
-    // println(foo_parents[1].foos[0].a);
-    // assert(foo_parents[1].foos[0].a == 10);
-    // assert(foo_parents[1].foos[0].bar.inner == [109, 110, 111]);
-    // assert(foo_parents[1].foos[5].a == 10);
-    // assert(foo_parents[1].foos[5].b[0] == 11);
-    // assert(foo_parents[1].foos[5].b[2] == 23);
-    // assert(foo_parents[1].foos[5].b.len() == 3);
-    // assert(foo_parents[1].foos[5].bar.inner == [109, 110, 111]);
-
-    // TODO(#3364): still have to enable slice intrinsics on dynamic nested slices
-    // We need to accurately fill the element input to the slice intrinsic
-    // TODO: For some reason the nested slice push back mixed with the basic slice push back
-    // is causing the assertion before both of them to fail
-
-    // foo_parents[y - 2].foos[y - 1].b = foo_parents[y - 2].foos[y - 1].b.push_back(500);
-    // assert(foo_parents[y - 2].foos[y - 1].b.len() == 7);
-    // assert(foo_parents[y - 2].foos[y - 1].b[6] == 500);
-
-    // let (popped_slice, last_elem) = foo_parents[y - 2].foos[y - 1].b.pop_back();
-    // foo_parents[y - 2].foos[y - 1].b = popped_slice;
-    // assert(foo_parents[y - 2].foos[y - 1].b.len() == 6);
-    // assert(last_elem == 500);
-
-    // foo_parents[y - 2].foos[y - 1].b = foo_parents[y - 2].foos[y - 1].b.push_front(11);
-    // assert(foo_parents[y - 2].foos[y - 1].b.len() == 7);
-    // assert(foo_parents[y - 2].foos[y - 1].b[0] == 11);
-
-    // // Missing array set after final push back
-    // assert(foo_parents[y - 2].foos.len() == 5);
-    // foo_four.a = 420;
-    // foo_parents[y - 2].foos = foo_parents[y - 2].foos.push_back(foo_four);
-    // println(foo_parents[y - 2].foos.len());
-    // assert(foo_parents[y - 2].foos.len() == 6);
-<<<<<<< HEAD
-    // println(foo_parents[y - 2].foos[y + 2].a);
-    // // Need to test that we filled in the intrinsic to match its parent in fill_internal_slices
-    // assert(foo_parents[y - 2].foos[y + 2].bar.inner == [109, 110, 111]);
-
-    // foo_parents[y - 2].foos = foo_parents[y - 2].foos.push_back(foo_four);
-    // println(foo_parents[y - 2].foos.len());
-    // assert(foo_parents[y - 2].foos.len() == 7);
-    // assert(foo_parents[y - 2].foos[6].a == 420);
-    // assert(foo_parents[y - 2].foos[5].bar.inner == [109, 110, 111]);
-    // assert(foo_parents[y - 2].foos[6].bar.inner == [109, 110, 111]);
-
-    // foo_parents[y - 2].foos = foo_parents[y - 2].foos.push_back(foo_four);
-    // println(foo_parents[y - 2].foos.len());
-    // assert(foo_parents[y - 2].foos.len() == 8);
-    // assert(foo_parents[y - 2].foos[6].a == 420);
-    // assert(foo_parents[y - 2].foos[5].bar.inner == [109, 110, 111]);
-    // assert(foo_parents[y - 2].foos[6].bar.inner == [109, 110, 111]);
-
-    // foo_parents[y - 2].foos = foo_parents[y - 2].foos.push_back(foo_four);
-    // println(foo_parents[y - 2].foos.len());
-    // assert(foo_parents[y - 2].foos.len() == 9);
-
-    // foo_parents[y - 2].foos = foo_parents[y - 2].foos.push_back(foo_four);
-    // println(foo_parents[y - 2].foos.len());
-    // assert(foo_parents[y - 2].foos.len() == 10); 
-
-    // println(foo_parents[y - 2].foos[y].a);
-    // println(foo_parents[y - 2].foos[y + 1].a);
-    // println(foo_parents[y - 2].foos[y + 1].b[0]);
-    // println(foo_parents[y - 2].foos[y + 1].b[1]);
-    // println(foo_parents[y - 2].foos[y + 1].b[2]);
-    // println(foo_parents[y - 2].foos[y + 1].bar.inner);
-
-    // let b_array = foo_parents[y - 2].foos[y - 1].b;
-    // assert(b_array[0] == 11);
-    // assert(b_array[1] == 5);
-    // assert(b_array[2] == 6);
-    // assert(b_array[3] == 5000);
-
-    // let b_array = foo_parents[y - 2].foos[y].b;
-    // assert(foo_parents[y - 2].foos[y].a == 10);
-    // assert(b_array[0] == 11);
-    // assert(b_array[1] == 12);
-    // assert(b_array[2] == 23);
-
-    // assert(foo_parents[y - 2].foos[y - 3].bar.inner == [100, 101, 102]);
-    // assert(foo_parents[y - 2].foos[y - 2].bar.inner == [103, 104, 105]);
-    // assert(foo_parents[y - 2].foos[y - 1].bar.inner == [106, 107, 108]);
-    // assert(foo_parents[y - 2].foos[y].bar.inner == [109, 110, 111]);
-=======
-    let b_array = foo_parents[y - 2].foos[y - 1].b;
+
+    let b_array = foo_parents[y - 2].foos[y - 3].b;
+    assert(foo_parents[y - 2].foos[y - 3].a == 1);
+    assert(b_array[0] == 2);
+    assert(b_array[1] == 3);
+    assert(b_array[2] == 20);
+    assert(b_array[3] == 20);
+
+    let b_array = foo_parents[y - 2].foos[y - 2].b;
+    assert(foo_parents[y - 2].foos[y - 2].a == 4);
     assert(b_array[0] == 5);
     assert(b_array[1] == 6);
     assert(b_array[2] == 5000);
     assert(b_array[3] == 21);
+
+    assert(foo_parents[y - 2].foos[y - 1].a == 7);
+    foo_parents[y - 2].foos[y - 1].a = 50;
+    assert(foo_parents[y - 2].foos[y - 1].a == 50);
+
+    let b_array = foo_parents[y - 2].foos[y - 1].b;
+    assert(b_array[0] == 8);
+    assert(b_array[1] == 9);
+    assert(b_array[2] == 22);
+    assert(b_array.len() == 3);
+
+    // // Test setting a nested array with non-dynamic 
+    let x = [5, 6, 5000, 21, 100, 101].as_slice();
+    foo_parents[y - 2].foos[y - 1].b = x;
+
+    assert(foo_parents[y - 2].foos[y - 1].b.len() == 6);
+    assert(foo_parents[y - 2].foos[y - 1].b[4] == 100);
+    assert(foo_parents[y - 2].foos[y - 1].b[5] == 101);
+
+    // Need to account for that foo_parents is not modified outside of this function
+    test_basic_intrinsics_nested_slices(foo_parents, y);
+    test_complex_intrinsic_nested_slices(foo_parents, y);
+
+    foo_parents[y - 2].foos[y - 1].b = foo_parents[y - 2].foos[y - 1].b.push_back(500);
+    assert(foo_parents[y - 2].foos[y - 1].b.len() == 7);
+    assert(foo_parents[y - 2].foos[y - 1].b[6] == 500);
+
+    let (popped_slice, last_elem) = foo_parents[y - 2].foos[y - 1].b.pop_back();
+    foo_parents[y - 2].foos[y - 1].b = popped_slice;
+    assert(foo_parents[y - 2].foos[y - 1].b.len() == 6);
+    assert(last_elem == 500);
+
+    foo_parents[y - 2].foos[y - 1].b = foo_parents[y - 2].foos[y - 1].b.push_front(11);
+    assert(foo_parents[y - 2].foos[y - 1].b.len() == 7);
+    assert(foo_parents[y - 2].foos[y - 1].b[0] == 11);
+
+    assert(foo_parents[y - 2].foos.len() == 5);
+    foo_four.a = 40;
+    foo_parents[y - 2].foos = foo_parents[y - 2].foos.push_back(foo_four);
+    assert(foo_parents[y - 2].foos.len() == 6);
+    assert(foo_parents[y - 2].foos[y + 2].bar.inner == [109, 110, 111]);
+
+    foo_parents[y - 2].foos = foo_parents[y - 2].foos.push_back(foo_four);
+    assert(foo_parents[y - 2].foos.len() == 7);
+    assert(foo_parents[y - 2].foos[6].a == 40);
+    assert(foo_parents[y - 2].foos[5].bar.inner == [109, 110, 111]);
+    assert(foo_parents[y - 2].foos[6].bar.inner == [109, 110, 111]);
+
+    foo_parents[y - 2].foos = foo_parents[y - 2].foos.push_back(foo_four);
+    assert(foo_parents[y - 2].foos.len() == 8);
+    assert(foo_parents[y - 2].foos[6].a == 40);
+    assert(foo_parents[y - 2].foos[5].bar.inner == [109, 110, 111]);
+    assert(foo_parents[y - 2].foos[6].bar.inner == [109, 110, 111]);
+
+    foo_parents[y - 2].foos = foo_parents[y - 2].foos.push_back(foo_four);
+    assert(foo_parents[y - 2].foos.len() == 9);
+
+    foo_parents[y - 2].foos = foo_parents[y - 2].foos.push_back(foo_four);
+    assert(foo_parents[y - 2].foos.len() == 10); 
+
+    let b_array = foo_parents[y - 2].foos[y - 1].b;
+    assert(b_array[0] == 11);
+    assert(b_array[1] == 5);
+    assert(b_array[2] == 6);
+    assert(b_array[3] == 5000);
 
     let b_array = foo_parents[y - 2].foos[y].b;
     assert(foo_parents[y - 2].foos[y].a == 10);
@@ -290,13 +191,11 @@
     assert(foo_parents[y - 2].foos[y - 2].bar.inner == [103, 104, 105]);
     assert(foo_parents[y - 2].foos[y - 1].bar.inner == [106, 107, 108]);
     assert(foo_parents[y - 2].foos[y].bar.inner == [109, 110, 111]);
->>>>>>> 70ee7876
 }
 
 fn test_basic_intrinsics_nested_slices(mut foo_parents: [FooParent], y: Field) {
     foo_parents[y - 2].foos[y - 1].b = foo_parents[y - 2].foos[y - 1].b.push_back(500);
     assert(foo_parents[y - 2].foos[y - 1].b.len() == 7);
-    // println(foo_parents[y - 2].foos[y - 1].b[6]);
     assert(foo_parents[y - 2].foos[y - 1].b[6] == 500);
 
     let (popped_slice, last_elem) = foo_parents[y - 2].foos[y - 1].b.pop_back();
@@ -395,12 +294,12 @@
     assert(foo_parents[1].foos[1].a == 4);
     assert(foo_parents[1].foos[1].b[0] == 5);
     assert(foo_parents[1].foos[1].b[1] == 6);
-    assert(foo_parents[1].foos[1].b[2] == 21);
+    assert(foo_parents[1].foos[1].b[2] == 5000);
     assert(foo_parents[1].foos[1].b[3] == 21);
     assert(foo_parents[1].foos[1].bar.inner == [103, 104, 105]);
 
     assert(foo_parents[1].foos.len() == 5);
-    assert(foo_parents[1].foos[2].a == 7);
+    assert(foo_parents[1].foos[2].a == 50);
     assert(foo_parents[1].foos[2].b[0] == 5);
     assert(foo_parents[1].foos[2].b[2] == 5000);
     assert(foo_parents[1].foos[2].bar.inner == [106, 107, 108]);
@@ -424,7 +323,7 @@
     assert(foo_parents[1].foos[1].a == 4);
     assert(foo_parents[1].foos[1].b[0] == 5);
     assert(foo_parents[1].foos[1].b[1] == 6);
-    assert(foo_parents[1].foos[1].b[2] == 21);
+    assert(foo_parents[1].foos[1].b[2] == 5000);
     assert(foo_parents[1].foos[1].b[3] == 21);
     assert(foo_parents[1].foos[1].bar.inner == [103, 104, 105]);
 
@@ -433,7 +332,7 @@
     assert(foo_parents[1].foos[2].b[2] == 16);
     assert(foo_parents[1].foos[2].bar.inner == [109, 110, 111]);
 
-    assert(foo_parents[1].foos[3].a == 7);
+    assert(foo_parents[1].foos[3].a == 50);
     assert(foo_parents[1].foos[3].b[0] == 5);
     assert(foo_parents[1].foos[3].b[2] == 5000);
     assert(foo_parents[1].foos[3].bar.inner == [106, 107, 108]);
@@ -461,11 +360,11 @@
     assert(foo_parents[1].foos[1].a == 4);
     assert(foo_parents[1].foos[1].b[0] == 5);
     assert(foo_parents[1].foos[1].b[1] == 6);
-    assert(foo_parents[1].foos[1].b[2] == 21);
+    assert(foo_parents[1].foos[1].b[2] == 5000);
     assert(foo_parents[1].foos[1].b[3] == 21);
     assert(foo_parents[1].foos[1].bar.inner == [103, 104, 105]);
 
-    assert(foo_parents[1].foos[2].a == 7);
+    assert(foo_parents[1].foos[2].a == 50);
     assert(foo_parents[1].foos[2].b[0] == 5);
     assert(foo_parents[1].foos[2].b[2] == 5000);
     assert(foo_parents[1].foos[2].bar.inner == [106, 107, 108]);
