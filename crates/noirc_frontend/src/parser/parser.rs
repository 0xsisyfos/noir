--- conflicted
+++ resolved
@@ -118,11 +118,7 @@
     );
     let p = then_commit(p, global_type_annotation());
     let p = then_commit_ignore(p, just(Token::Assign));
-<<<<<<< HEAD
-    let p = then_commit(p, expression());
-=======
     let p = then_commit(p, literal_or_collection(expression()).map_with_span(Expression::new));
->>>>>>> 049773bd
     p.map(LetStatement::new_let).map(TopLevelStatement::Global)
 }
 
