use iter_extended::vecmap;
use std::collections::{BTreeMap, HashMap, VecDeque};

use crate::{
    hir_def::{
        expr::*,
        function::Parameters,
        stmt::{HirAssignStatement, HirLValue, HirLetStatement, HirPattern, HirStatement},
    },
    node_interner::{self, DefinitionKind, NodeInterner, StmtId},
    Comptime, FunctionKind, TypeBinding, TypeBindings,
};

use self::ast::{Definition, FuncId, LocalId, Program};

pub mod ast;
pub mod printer;

struct Monomorphiser {
    // Store monomorphised globals and locals separately,
    // only locals are cleared on each function call and only globals are monomorphised.
    // Nested HashMaps in globals lets us avoid cloning HirTypes when calling .get()
    globals: HashMap<node_interner::FuncId, HashMap<HirType, FuncId>>,
    locals: HashMap<node_interner::DefinitionId, LocalId>,

    /// Queue of functions to monomorphise next
    queue: VecDeque<(node_interner::FuncId, FuncId, TypeBindings)>,

    interner: NodeInterner,

    next_local_id: u32,
    next_function_id: u32,
}

type HirType = crate::Type;

pub fn monomorphise(main: node_interner::FuncId, interner: NodeInterner) -> Program {
    let mut monomorphiser = Monomorphiser::new(interner);
    let mut functions = monomorphiser.compile_main(main);

    while !monomorphiser.queue.is_empty() {
        let (next_fn_id, new_id, bindings) = monomorphiser.queue.pop_front().unwrap();
        monomorphiser.locals.clear();

        perform_instantiation_bindings(&bindings);
        functions.push_function(monomorphiser.function(next_fn_id, new_id));
        undo_instantiation_bindings(bindings);
    }

    functions
}

impl Monomorphiser {
    fn new(interner: NodeInterner) -> Monomorphiser {
        Monomorphiser {
            globals: HashMap::new(),
            locals: HashMap::new(),
            queue: VecDeque::new(),
            next_local_id: 0,
            next_function_id: 1,
            interner,
        }
    }

    fn next_local_id(&mut self) -> LocalId {
        let id = self.next_local_id;
        self.next_local_id += 1;
        LocalId(id)
    }

    fn next_function_id(&mut self) -> ast::FuncId {
        let id = self.next_function_id;
        self.next_function_id += 1;
        ast::FuncId(id)
    }

    fn lookup_local(&mut self, id: node_interner::DefinitionId) -> Option<Definition> {
        self.locals.get(&id).copied().map(Definition::Local)
    }

    fn lookup_function(
        &mut self,
        id: node_interner::FuncId,
        expr_id: node_interner::ExprId,
        typ: &HirType,
    ) -> Definition {
        let typ = typ.follow_bindings();
        match self.globals.get(&id).and_then(|inner_map| inner_map.get(&typ)) {
            Some(id) => Definition::Function(*id),
            None => {
                // Function has not been monomorphised yet
                let meta = self.interner.function_meta(&id);
                match meta.kind {
                    FunctionKind::LowLevel => {
                        let attribute = meta.attributes.expect("all low level functions must contain an attribute which contains the opcode which it links to");
                        let opcode = attribute.foreign().expect(
                            "ice: function marked as foreign, but attribute kind does not match this",
                        );
                        Definition::LowLevel(opcode)
                    }
                    FunctionKind::Builtin => {
                        let attribute = meta.attributes.expect("all low level functions must contain an attribute which contains the opcode which it links to");
                        let opcode = attribute.builtin().expect(
                            "ice: function marked as builtin, but attribute kind does not match this",
                        );
                        Definition::Builtin(opcode)
                    }
                    FunctionKind::Normal => {
                        let id = self.queue_function(id, expr_id, typ);
                        Definition::Function(id)
                    }
                }
            }
        }
    }

    fn define_local(&mut self, id: node_interner::DefinitionId, new_id: LocalId) {
        self.locals.insert(id, new_id);
    }

    /// Prerequisite: typ = typ.follow_bindings()
    fn define_global(&mut self, id: node_interner::FuncId, typ: HirType, new_id: FuncId) {
        self.globals.entry(id).or_default().insert(typ, new_id);
    }

    fn compile_main(&mut self, main_id: node_interner::FuncId) -> Program {
        let main = self.function(main_id, FuncId(0));
        let main_meta = self.interner.function_meta(&main_id);

<<<<<<< HEAD
=======
        if main.return_type != ast::Type::Unit {
            let id = self.next_local_id();

            main.parameters.push((id, false, "return".into(), main.return_type));
            main.return_type = ast::Type::Unit;

            let name = "_".into();
            let typ = Self::convert_type(main_meta.return_type());
            let lhs = Box::new(ast::Expression::Ident(ast::Ident {
                definition: Definition::Local(id),
                mutable: false,
                location: None,
                name,
                typ,
            }));

            let rhs = Box::new(main.body);
            let operator = ast::BinaryOp::Equal;
            let eq = ast::Expression::Binary(ast::Binary { operator, lhs, rhs });

            let location = self.interner.function_meta(&main_id).location;
            main.body = ast::Expression::Constrain(Box::new(eq), location);
        }

>>>>>>> a03ef15e
        let abi = main_meta.into_abi(&self.interner);
        Program::new(main, abi)
    }

    fn function(&mut self, f: node_interner::FuncId, id: FuncId) -> ast::Function {
        let meta = self.interner.function_meta(&f);
        let name = self.interner.function_name(&f).to_owned();

        let return_type = Self::convert_type(meta.return_type());
        let parameters = self.parameters(meta.parameters);
        let body = self.expr_infer(*self.interner.function(&f).as_expr());

        ast::Function { id, name, parameters, body, return_type }
    }

    /// Monomorphise each parameter, expanding tuple/struct patterns into multiple parameters
    /// and binding any generic types found.
    fn parameters(&mut self, params: Parameters) -> Vec<(ast::LocalId, bool, String, ast::Type)> {
        let mut new_params = Vec::with_capacity(params.len());
        for parameter in params {
            self.parameter(parameter.0, &parameter.1, &mut new_params);
        }
        new_params
    }

    fn parameter(
        &mut self,
        param: HirPattern,
        typ: &HirType,
        new_params: &mut Vec<(ast::LocalId, bool, String, ast::Type)>,
    ) {
        match param {
            HirPattern::Identifier(ident) => {
                //let value = self.expand_parameter(typ, new_params);
                let new_id = self.next_local_id();
                let definition = self.interner.definition(ident.id);
                let name = definition.name.clone();
                new_params.push((new_id, definition.mutable, name, Self::convert_type(typ)));
                self.define_local(ident.id, new_id);
            }
            HirPattern::Mutable(pattern, _) => self.parameter(*pattern, typ, new_params),
            HirPattern::Tuple(fields, _) => {
                let tuple_field_types = unwrap_tuple_type(typ);

                for (field, typ) in fields.into_iter().zip(tuple_field_types) {
                    self.parameter(field, &typ, new_params);
                }
            }
            HirPattern::Struct(_, fields, _) => {
                let struct_field_types = unwrap_struct_type(typ);

                for (name, field) in fields {
                    let typ = &struct_field_types[&name.0.contents];
                    self.parameter(field, typ, new_params);
                }
            }
        }
    }

    fn expr_infer(&mut self, expr: node_interner::ExprId) -> ast::Expression {
        let expected_type = self.interner.id_type(expr);
        self.expr(expr, &expected_type)
    }

    fn expr(&mut self, expr: node_interner::ExprId, typ: &HirType) -> ast::Expression {
        use ast::Expression::Literal;
        use ast::Literal::*;

        match self.interner.expression(&expr) {
            HirExpression::Ident(ident) => self.ident(ident, expr),
            HirExpression::Literal(HirLiteral::Str(contents)) => Literal(Str(contents)),
            HirExpression::Literal(HirLiteral::Bool(value)) => Literal(Bool(value)),
            HirExpression::Literal(HirLiteral::Integer(value)) => {
                let typ = Self::convert_type(&self.interner.id_type(expr));
                Literal(Integer(value, typ))
            }
            HirExpression::Literal(HirLiteral::Array(array)) => {
                let element_type = Self::convert_type(&self.interner.id_type(array[0]));
                let contents = vecmap(array, |id| self.expr_infer(id));
                Literal(Array(ast::ArrayLiteral { contents, element_type }))
            }
            HirExpression::Block(block) => self.block(block.0),

            HirExpression::Prefix(prefix) => ast::Expression::Unary(ast::Unary {
                operator: prefix.operator,
                rhs: Box::new(self.expr_infer(prefix.rhs)),
            }),

            HirExpression::Infix(infix) => {
                let lhs = Box::new(self.expr_infer(infix.lhs));
                let rhs = Box::new(self.expr_infer(infix.rhs));
                let operator = infix.operator.kind;
                ast::Expression::Binary(ast::Binary { lhs, rhs, operator })
            }

            HirExpression::Index(index) => ast::Expression::Index(ast::Index {
                collection: Box::new(self.expr_infer(index.collection)),
                index: Box::new(self.expr_infer(index.index)),
            }),

            HirExpression::MemberAccess(access) => {
                let field_index = self.interner.get_field_index(expr);
                let expr = Box::new(self.expr_infer(access.lhs));
                ast::Expression::ExtractTupleField(expr, field_index)
            }

            HirExpression::Call(call) => self.function_call(call, expr),

            HirExpression::Cast(cast) => ast::Expression::Cast(ast::Cast {
                lhs: Box::new(self.expr_infer(cast.lhs)),
                r#type: Self::convert_type(&cast.r#type),
            }),

            HirExpression::For(for_expr) => {
                let start = self.expr_infer(for_expr.start_range);
                let end = self.expr_infer(for_expr.end_range);
                let index_variable = self.next_local_id();
                self.define_local(for_expr.identifier.id, index_variable);

                let block = Box::new(self.expr_infer(for_expr.block));

                ast::Expression::For(ast::For {
                    index_variable,
                    index_name: self.interner.definition_name(for_expr.identifier.id).to_owned(),
                    index_type: Self::convert_type(&self.interner.id_type(for_expr.start_range)),
                    start_range: Box::new(start),
                    end_range: Box::new(end),
                    block,
                })
            }

            HirExpression::If(if_expr) => {
                let cond = self.expr(if_expr.condition, &HirType::Bool(Comptime::No(None)));
                let then = self.expr(if_expr.consequence, typ);
                let else_ = if_expr.alternative.map(|alt| Box::new(self.expr(alt, typ)));
                ast::Expression::If(ast::If {
                    condition: Box::new(cond),
                    consequence: Box::new(then),
                    alternative: else_,
                    typ: Self::convert_type(&self.interner.id_type(expr)),
                })
            }

            HirExpression::Tuple(fields) => {
                let fields = vecmap(fields, |id| self.expr(id, typ));
                ast::Expression::Tuple(fields)
            }
            HirExpression::Constructor(constructor) => self.constructor(constructor, typ),

            HirExpression::MethodCall(_) | HirExpression::Error => unreachable!(),
        }
    }

    fn statement(&mut self, id: StmtId) -> ast::Expression {
        match self.interner.statement(&id) {
            HirStatement::Let(let_statement) => self.let_statement(let_statement),
            HirStatement::Constrain(constrain) => {
                let expr = self.expr(constrain.0, &HirType::Bool(Comptime::No(None)));
                let location = self.interner.expr_location(&constrain.0);
                ast::Expression::Constrain(Box::new(expr), location)
            }
            HirStatement::Assign(assign) => self.assign(assign),
            HirStatement::Expression(expr) => self.expr_infer(expr),
            HirStatement::Semi(expr) => ast::Expression::Semi(Box::new(self.expr_infer(expr))),
            HirStatement::Error => unreachable!(),
        }
    }

    fn let_statement(&mut self, let_statement: HirLetStatement) -> ast::Expression {
        let expr = self.expr_infer(let_statement.expression);
        let expected_type = self.interner.id_type(let_statement.expression);
        self.unpack_pattern(let_statement.pattern, expr, &expected_type)
    }

    fn constructor(
        &mut self,
        constructor: HirConstructorExpression,
        typ: &HirType,
    ) -> ast::Expression {
        let field_types = unwrap_struct_type(typ);

        // Create let bindings for each field value first to preserve evaluation order before
        // they are reordered and packed into the resulting tuple
        let mut field_vars = BTreeMap::new();
        let mut new_exprs = Vec::with_capacity(constructor.fields.len());

        for (field_name, expr_id) in constructor.fields {
            let new_id = self.next_local_id();
            let field_type = field_types.get(&field_name.0.contents).unwrap();
            let typ = Self::convert_type(field_type);

            field_vars.insert(field_name.0.contents.clone(), (new_id, typ));
            let expression = Box::new(self.expr(expr_id, field_type));

            new_exprs.push(ast::Expression::Let(ast::Let {
                id: new_id,
                mutable: false,
                name: field_name.0.contents,
                expression,
            }));
        }

        let sorted_fields = vecmap(field_vars, |(name, (id, typ))| {
            let definition = Definition::Local(id);
            let mutable = false;
            ast::Expression::Ident(ast::Ident { definition, mutable, location: None, name, typ })
        });

        // Finally we can return the created Tuple from the new block
        new_exprs.push(ast::Expression::Tuple(sorted_fields));
        ast::Expression::Block(new_exprs)
    }

    fn block(&mut self, statement_ids: Vec<StmtId>) -> ast::Expression {
        ast::Expression::Block(vecmap(statement_ids, |id| self.statement(id)))
    }

    fn unpack_pattern(
        &mut self,
        pattern: HirPattern,
        value: ast::Expression,
        typ: &HirType,
    ) -> ast::Expression {
        match pattern {
            HirPattern::Identifier(ident) => {
                let new_id = self.next_local_id();
                self.define_local(ident.id, new_id);
                let definition = self.interner.definition(ident.id);

                ast::Expression::Let(ast::Let {
                    id: new_id,
                    mutable: definition.mutable,
                    name: definition.name.clone(),
                    expression: Box::new(value),
                })
            }
            HirPattern::Mutable(pattern, _) => self.unpack_pattern(*pattern, value, typ),
            HirPattern::Tuple(patterns, _) => {
                let fields = unwrap_tuple_type(typ);
                self.unpack_tuple_pattern(value, patterns.into_iter().zip(fields))
            }
            HirPattern::Struct(_, patterns, _) => {
                let fields = unwrap_struct_type(typ);
                let patterns = patterns.into_iter().map(|(ident, pattern)| {
                    let typ = fields[&ident.0.contents].clone();
                    (pattern, typ)
                });
                self.unpack_tuple_pattern(value, patterns)
            }
        }
    }

    fn unpack_tuple_pattern(
        &mut self,
        value: ast::Expression,
        fields: impl Iterator<Item = (HirPattern, HirType)>,
    ) -> ast::Expression {
        let fresh_id = self.next_local_id();

        let mut definitions = vec![ast::Expression::Let(ast::Let {
            id: fresh_id,
            mutable: false,
            name: "_".into(),
            expression: Box::new(value),
        })];

        for (i, (field_pattern, field_type)) in fields.into_iter().enumerate() {
            let location = None;
            let mutable = false;
            let definition = Definition::Local(fresh_id);
            let name = i.to_string();
            let typ = Self::convert_type(&field_type);

            let new_rhs =
                ast::Expression::Ident(ast::Ident { location, mutable, definition, name, typ });

            let new_rhs = ast::Expression::ExtractTupleField(Box::new(new_rhs), i);
            let new_expr = self.unpack_pattern(field_pattern, new_rhs, &field_type);
            definitions.push(new_expr);
        }

        ast::Expression::Block(definitions)
    }

    /// A local (ie non-global) ident only
    fn local_ident(&mut self, ident: &HirIdent) -> Option<ast::Ident> {
        let definition = self.interner.definition(ident.id);
        let name = definition.name.clone();
        let mutable = definition.mutable;

        let definition = self.lookup_local(ident.id)?;
        let typ = Self::convert_type(&self.interner.id_type(ident.id));

        Some(ast::Ident { location: Some(ident.location), mutable, definition, name, typ })
    }

    fn ident(&mut self, ident: HirIdent, expr_id: node_interner::ExprId) -> ast::Expression {
        let definition = self.interner.definition(ident.id);
        match definition.kind {
            DefinitionKind::Function(func_id) => {
                let mutable = definition.mutable;
                let location = Some(ident.location);
                let name = definition.name.clone();
                let typ = self.interner.id_type(expr_id);

                let definition = self.lookup_function(func_id, expr_id, &typ);
                let typ = Self::convert_type(&typ);
                let ident = ast::Ident { location, mutable, definition, name, typ };
                ast::Expression::Ident(ident)
            }
            DefinitionKind::Global(expr_id) => self.expr_infer(expr_id),
            DefinitionKind::Local(_) => {
                let ident = self.local_ident(&ident).unwrap();
                ast::Expression::Ident(ident)
            }
        }
    }

    /// Convert a non-tuple/struct type to a monomorphised type
    fn convert_type(typ: &HirType) -> ast::Type {
        match typ {
            HirType::FieldElement(_) => ast::Type::Field,
            HirType::Integer(_, sign, bits) => ast::Type::Integer(*sign, *bits),
            HirType::Bool(_) => ast::Type::Bool,
            HirType::Unit => ast::Type::Unit,

            HirType::Array(size, element) => {
                let size = size.array_length().unwrap_or(0);
                let element = Self::convert_type(element.as_ref());
                ast::Type::Array(size, Box::new(element))
            }

            HirType::PolymorphicInteger(_, binding)
            | HirType::TypeVariable(binding)
            | HirType::NamedGeneric(binding, _) => {
                if let TypeBinding::Bound(binding) = &*binding.borrow() {
                    return Self::convert_type(binding);
                }

                // Default any remaining unbound type variables to Field.
                // This should only happen if the variable in question is unused
                // and within a larger generic type.
                // NOTE: Make sure to review this if there is ever type-directed dispatch,
                // like automatic solving of traits. It should be fine since it is strictly
                // after type checking, but care should be taken that it doesn't change which
                // impls are chosen.
                *binding.borrow_mut() =
                    TypeBinding::Bound(HirType::FieldElement(Comptime::No(None)));
                ast::Type::Field
            }

            HirType::Struct(def, args) => {
                let fields = def.borrow().get_fields(args);
                let fields = vecmap(fields, |(_, field)| Self::convert_type(&field));
                ast::Type::Tuple(fields)
            }

            HirType::Tuple(fields) => {
                let fields = vecmap(fields, Self::convert_type);
                ast::Type::Tuple(fields)
            }

            HirType::Function(args, ret) => {
                let args = vecmap(args, Self::convert_type);
                let ret = Box::new(Self::convert_type(ret));
                ast::Type::Function(args, ret)
            }

            HirType::Forall(_, _) | HirType::ArrayLength(_) | HirType::Error => {
                unreachable!("Unexpected type {} found", typ)
            }
        }
    }

    fn function_call(
        &mut self,
        call: HirCallExpression,
        id: node_interner::ExprId,
    ) -> ast::Expression {
        let func = Box::new(self.expr_infer(call.func));
        let arguments = vecmap(&call.arguments, |id| self.expr_infer(*id));
        let return_type = self.interner.id_type(id);
        let return_type = Self::convert_type(&return_type);
        let location = call.location;

        self.try_evaluate_call(&func, &call.arguments).unwrap_or(ast::Expression::Call(ast::Call {
            func,
            arguments,
            return_type,
            location,
        }))
    }

    /// Try to evaluate certain builtin functions (currently only 'arraylen')
    /// at their callsite.
    /// NOTE: Evaluating at the callsite means we cannot track aliased functions.
    ///       E.g. `let f = std::array::len; f(arr)` will fail to evaluate.
    ///       To fix this we need to evaluate on the identifier instead, which
    ///       requires us to evaluate to a Lambda value which isn't in noir yet.
    fn try_evaluate_call(
        &self,
        func: &ast::Expression,
        arguments: &[node_interner::ExprId],
    ) -> Option<ast::Expression> {
        match func {
            ast::Expression::Ident(ident) => match &ident.definition {
                Definition::Builtin(opcode) if opcode == "arraylen" => {
                    let typ = self.interner.id_type(arguments[0]);
                    let len = typ.array_length().unwrap();
                    Some(ast::Expression::Literal(ast::Literal::Integer(
                        (len as u128).into(),
                        ast::Type::Field,
                    )))
                }
                _ => None,
            },
            _ => None,
        }
    }

    fn queue_function(
        &mut self,
        id: node_interner::FuncId,
        expr_id: node_interner::ExprId,
        function_type: HirType,
    ) -> FuncId {
        let new_id = self.next_function_id();
        self.define_global(id, function_type, new_id);

        let bindings = self.interner.get_instantiation_bindings(expr_id);
        let bindings = self.follow_bindings(bindings);

        self.queue.push_back((id, new_id, bindings));
        new_id
    }

    /// Follow any type variable links within the given TypeBindings to produce
    /// a new TypeBindings that won't be changed when bindings are pushed or popped
    /// during {perform,undo}_monomorphisation_bindings.
    ///
    /// Without this, a monomorphised type may fail to propagate passed more than 2
    /// function calls deep since it is possible for a previous link in the chain to
    /// unbind a type variable that was previously bound.
    fn follow_bindings(&self, bindings: &TypeBindings) -> TypeBindings {
        bindings
            .iter()
            .map(|(id, (var, binding))| {
                let binding2 = binding.follow_bindings();
                (*id, (var.clone(), binding2))
            })
            .collect()
    }

    fn assign(&mut self, assign: HirAssignStatement) -> ast::Expression {
        let expression = Box::new(self.expr_infer(assign.expression));
        let lvalue = self.lvalue(assign.lvalue);
        ast::Expression::Assign(ast::Assign { lvalue, expression })
    }

    fn lvalue(&mut self, lvalue: HirLValue) -> ast::LValue {
        match lvalue {
            HirLValue::Ident(ident, _) => ast::LValue::Ident(self.local_ident(&ident).unwrap()),
            HirLValue::MemberAccess { object, field_index, .. } => {
                let object = Box::new(self.lvalue(*object));
                ast::LValue::MemberAccess { object, field_index: field_index.unwrap() }
            }
            HirLValue::Index { array, index, .. } => {
                let array = Box::new(self.lvalue(*array));
                let index = Box::new(self.expr_infer(index));
                ast::LValue::Index { array, index }
            }
        }
    }
}

fn unwrap_tuple_type(typ: &HirType) -> Vec<HirType> {
    match typ {
        HirType::Tuple(fields) => fields.clone(),
        HirType::TypeVariable(binding) => match &*binding.borrow() {
            TypeBinding::Bound(binding) => unwrap_tuple_type(binding),
            TypeBinding::Unbound(_) => unreachable!(),
        },
        other => unreachable!("unwrap_tuple_type: expected tuple, found {:?}", other),
    }
}

fn unwrap_struct_type(typ: &HirType) -> BTreeMap<String, HirType> {
    match typ {
        HirType::Struct(def, args) => def.borrow().get_fields(args),
        HirType::TypeVariable(binding) => match &*binding.borrow() {
            TypeBinding::Bound(binding) => unwrap_struct_type(binding),
            TypeBinding::Unbound(_) => unreachable!(),
        },
        other => unreachable!("unwrap_struct_type: expected struct, found {:?}", other),
    }
}

fn perform_instantiation_bindings(bindings: &TypeBindings) {
    for (var, binding) in bindings.values() {
        *var.borrow_mut() = TypeBinding::Bound(binding.clone());
    }
}

fn undo_instantiation_bindings(bindings: TypeBindings) {
    for (id, (var, _)) in bindings {
        *var.borrow_mut() = TypeBinding::Unbound(id);
    }
}<|MERGE_RESOLUTION|>--- conflicted
+++ resolved
@@ -127,33 +127,6 @@
         let main = self.function(main_id, FuncId(0));
         let main_meta = self.interner.function_meta(&main_id);
 
-<<<<<<< HEAD
-=======
-        if main.return_type != ast::Type::Unit {
-            let id = self.next_local_id();
-
-            main.parameters.push((id, false, "return".into(), main.return_type));
-            main.return_type = ast::Type::Unit;
-
-            let name = "_".into();
-            let typ = Self::convert_type(main_meta.return_type());
-            let lhs = Box::new(ast::Expression::Ident(ast::Ident {
-                definition: Definition::Local(id),
-                mutable: false,
-                location: None,
-                name,
-                typ,
-            }));
-
-            let rhs = Box::new(main.body);
-            let operator = ast::BinaryOp::Equal;
-            let eq = ast::Expression::Binary(ast::Binary { operator, lhs, rhs });
-
-            let location = self.interner.function_meta(&main_id).location;
-            main.body = ast::Expression::Constrain(Box::new(eq), location);
-        }
-
->>>>>>> a03ef15e
         let abi = main_meta.into_abi(&self.interner);
         Program::new(main, abi)
     }
