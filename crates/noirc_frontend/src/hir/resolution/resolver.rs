--- conflicted
+++ resolved
@@ -449,17 +449,15 @@
         }
 
         let return_type = Box::new(self.resolve_type(func.return_type()));
-<<<<<<< HEAD
-        let mut typ = Type::Function(parameter_types, return_type);
-=======
+
         if func.name() == "main"
             && *return_type != Type::Unit
             && func.def.return_visibility != noirc_abi::AbiFEType::Public
         {
             self.push_err(ResolverError::NecessaryPub { ident: func.name_ident().clone() })
         }
-        let mut typ = Type::Function(parameter_types, return_type, BTreeSet::new());
->>>>>>> 8aa3a073
+
+        let mut typ = Type::Function(parameter_types, return_type);
 
         if !generics.is_empty() {
             typ = Type::Forall(generics, Box::new(typ));
