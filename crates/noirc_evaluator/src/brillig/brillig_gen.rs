--- conflicted
+++ resolved
@@ -8,11 +8,7 @@
     types::{NumericType, Type},
     value::{Value, ValueId},
 };
-<<<<<<< HEAD
-use acvm::acir::brillig_vm::{BinaryFieldOp, BinaryIntOp, RegisterIndex};
-=======
 use acvm::acir::brillig_vm::{BinaryFieldOp, BinaryIntOp, RegisterIndex, RegisterValueOrArray};
->>>>>>> f7f2647f
 use iter_extended::vecmap;
 use std::collections::HashMap;
 
@@ -115,15 +111,8 @@
                     self.get_or_create_register(*param_id);
                 }
                 Type::Array(_, size) => {
-<<<<<<< HEAD
-                    let array_ptr = self.get_or_create_register(*param_id);
-                    // TODO: check if size if the number of elements or the number of field elements
-                    // TODO needed. If the latter, the maths will be off for composite types
-                    self.context.allocate_array(array_ptr, *size as u32);
-=======
                     let pointer_register = self.get_or_create_register(*param_id);
                     self.context.allocate_array(pointer_register, *size as u32);
->>>>>>> f7f2647f
                 }
                 _ => {
                     todo!("ICE: Param type not supported {param_type:?}")
@@ -169,32 +158,10 @@
                     "not operator can only be applied to boolean values"
                 );
                 let condition = self.convert_ssa_value(*value, dfg);
-<<<<<<< HEAD
                 let result_ids = dfg.instruction_results(instruction_id);
                 let result_register = self.get_or_create_register(result_ids[0]);
 
                 self.context.not_instruction(condition, result_register);
-            }
-            Instruction::ForeignCall { func, arguments } => {
-=======
->>>>>>> f7f2647f
-                let result_ids = dfg.instruction_results(instruction_id);
-                let result_register = self.get_or_create_register(result_ids[0]);
-
-<<<<<<< HEAD
-                let input_registers =
-                    vecmap(arguments, |value_id| self.convert_ssa_value(*value_id, dfg));
-                let output_registers =
-                    vecmap(result_ids, |value_id| self.convert_ssa_value(*value_id, dfg));
-
-                self.context.foreign_call_instruction(
-                    func.to_owned(),
-                    &input_registers,
-                    &output_registers,
-                );
-=======
-                self.context.not_instruction(condition, result_register);
->>>>>>> f7f2647f
             }
             Instruction::Call { func, arguments } => match &dfg[*func] {
                 Value::ForeignFunction(func_name) => {
@@ -223,7 +190,6 @@
                 let source = self.convert_ssa_value(*value, dfg);
                 self.context.truncate_instruction(destination, source);
             }
-<<<<<<< HEAD
             Instruction::ArrayGet { array, index } => {
                 let array_ptr = self.convert_ssa_value(*array, dfg);
                 let index = self.convert_ssa_value(*index, dfg);
@@ -233,8 +199,6 @@
 
                 self.context.array_get(array_ptr, index, destination)
             }
-=======
->>>>>>> f7f2647f
             _ => todo!("ICE: Instruction not supported {instruction:?}"),
         };
     }
@@ -254,7 +218,6 @@
         let left = self.convert_ssa_value(binary.lhs, dfg);
         let right = self.convert_ssa_value(binary.rhs, dfg);
 
-<<<<<<< HEAD
         let binary_type = type_of_binary_operation(lhs_type, rhs_type);
         // For operations involving arrays, we handle as a special case
         if let Type::Array(element_type, num_elements) = binary_type {
@@ -312,12 +275,6 @@
             }
             _ => unimplemented!("binary operation {operator} is not implemented for arrays"),
         }
-=======
-        let brillig_binary_op =
-            convert_ssa_binary_op_to_brillig_binary_op(binary.operator, binary_type);
-
-        self.context.binary_instruction(left, right, result_register, brillig_binary_op);
->>>>>>> f7f2647f
     }
 
     /// Converts an SSA `ValueId` into a `RegisterIndex`.
@@ -349,12 +306,6 @@
 
         brillig.convert_ssa_function(func);
 
-<<<<<<< HEAD
-        // TODO: shouldn't this be added when we process a return instruction
-        brillig.context.stop_instruction();
-
-=======
->>>>>>> f7f2647f
         brillig.context.artifact()
     }
 
@@ -372,8 +323,6 @@
             self.convert_block(block, &func.dfg);
         }
     }
-<<<<<<< HEAD
-=======
 
     fn convert_ssa_value_to_register_value_or_array(
         &mut self,
@@ -391,26 +340,17 @@
             }
         }
     }
->>>>>>> f7f2647f
 }
 
 /// Returns the type of the operation considering the types of the operands
 /// TODO: SSA issues binary operations between fields and integers.
 /// This probably should be explicitly casted in SSA to avoid having to coerce at this level.
 pub(crate) fn type_of_binary_operation(lhs_type: Type, rhs_type: Type) -> Type {
-<<<<<<< HEAD
     match (&lhs_type, &rhs_type) {
         // If either side is a Field constant then, we coerce into the type
         // of the other operand
         (Type::Numeric(NumericType::NativeField), typ)
         | (typ, Type::Numeric(NumericType::NativeField)) => typ.clone(),
-=======
-    match (lhs_type, rhs_type) {
-        // If either side is a Field constant then, we coerce into the type
-        // of the other operand
-        (Type::Numeric(NumericType::NativeField), typ)
-        | (typ, Type::Numeric(NumericType::NativeField)) => typ,
->>>>>>> f7f2647f
         // If both sides are numeric type, then we expect their types to be
         // the same.
         (Type::Numeric(lhs_type), Type::Numeric(rhs_type)) => {
@@ -418,7 +358,6 @@
                 lhs_type, rhs_type,
                 "lhs and rhs types in a binary operation are always the same"
             );
-<<<<<<< HEAD
             Type::Numeric(lhs_type.clone())
         }
         // If both sides are arrays, then we also expect their types to be the same.
@@ -428,9 +367,6 @@
                 "lhs and rhs types in a binary operation are always the same"
             );
             lhs_type
-=======
-            Type::Numeric(lhs_type)
->>>>>>> f7f2647f
         }
         (lhs_type, rhs_type) => {
             unreachable!(
