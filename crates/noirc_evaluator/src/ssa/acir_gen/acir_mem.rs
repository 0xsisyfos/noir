use crate::{
    ssa::{
        acir_gen::InternalVar,
        context::SsaContext,
        mem::{ArrayId, MemArray},
    },
    Evaluator,
};
use acvm::{
    acir::{
        circuit::{directives::Directive, opcodes::Opcode as AcirOpcode},
        native_types::{Expression, Witness},
    },
    FieldElement,
};

use iter_extended::vecmap;
use std::collections::{BTreeMap, HashSet};

use super::{
    const_from_expression,
    constraints::{self, mul_with_witness, subtract},
    operations::{self},
};

/// Represent a memory operation on the ArrayHeap, at the specified index
/// Operation is one for a store and 0 for a load
#[derive(Clone, Debug)]
pub struct MemOp {
    operation: Expression,
    value: Expression,
    index: Expression,
}

type MemAddress = u32;

enum ArrayType {
    Init(HashSet<MemAddress>, u32),
    WriteOnly,
    ReadOnly(Option<usize>),
    ReadWrite(Option<usize>),
}

impl Default for ArrayType {
    fn default() -> Self {
        ArrayType::Init(HashSet::default(), 0)
    }
}


#[derive(Default)]
struct ArrayHeap {
    // maps memory address to InternalVar
    memory_map: BTreeMap<MemAddress, InternalVar>,
    trace: Vec<MemOp>,
    // maps memory address to (values,operation) that must be committed to the trace
    staged: BTreeMap<MemAddress, (Expression, Expression)>,
    typ: ArrayType,
}

impl ArrayHeap {
<<<<<<< HEAD
    pub fn commit_staged(&mut self) {
        for (idx, (value, op)) in &self.staged.clone() {
=======
    fn commit_staged(&mut self) {
        for (idx, (value, op)) in &self.staged {
>>>>>>> 5a5f158b
            let item = MemOp {
                operation: op.clone(),
                value: value.clone(),
                index: Expression::from_field(FieldElement::from(*idx as i128)),
            };
            self.trace.push(item);
        }
        self.staged.clear();
    }

<<<<<<< HEAD
    pub fn push(&mut self, item: MemOp) {
        let is_load = item.operation == Expression::zero();
        let index_const = const_from_expression(&item.index);
        self.typ = match &self.typ {
            ArrayType::Init(init_idx, len) => match (is_load, index_const) {
                (false, Some(idx)) => {
                    let idx: MemAddress = idx.to_u128().try_into().unwrap();
                    let mut init_idx2 = init_idx.clone();
                    let mut len2 = *len;
                    init_idx2.insert(idx);
                    if idx + 1 > len2 {
                        len2 = idx + 1;
                    }
                    ArrayType::Init(init_idx2, len2)
                }
                (false, None) => ArrayType::WriteOnly,
                (true, _) => {
                    if *len as usize == init_idx.len() {
                        ArrayType::ReadOnly(None)
                    } else {
                        ArrayType::ReadWrite(None)
                    }
                }
            },
            ArrayType::WriteOnly => {
                if is_load {
                    ArrayType::ReadWrite(None)
                } else {
                    ArrayType::WriteOnly
                }
            }
            ArrayType::ReadOnly(last) => match (is_load, last) {
                (true, Some(_)) => ArrayType::ReadWrite(None),
                (true, None) => ArrayType::ReadOnly(None),
                (false, None) => ArrayType::ReadOnly(Some(self.trace.len())),
                (false, Some(_)) => ArrayType::ReadOnly(*last),
            },
            ArrayType::ReadWrite(last) => match (is_load, last) {
                (true, _) => ArrayType::ReadWrite(None),
                (false, None) => ArrayType::ReadWrite(Some(self.trace.len())),
                (false, Some(_)) => ArrayType::ReadWrite(*last),
            },
        };
        self.trace.push(item);
    }

    pub fn stage(&mut self, index: MemAddress, value: Expression, op: Expression) {
=======
    fn push(&mut self, index: Expression, value: Expression, op: Expression) {
        let item = MemOp { operation: op, value, index };
        self.trace.push(item);
    }

    fn stage(&mut self, index: u32, value: Expression, op: Expression) {
>>>>>>> 5a5f158b
        self.staged.insert(index, (value, op));
    }

    fn generate_outputs(
        inputs: Vec<Expression>,
        bits: &mut Vec<Witness>,
        evaluator: &mut Evaluator,
    ) -> Vec<Expression> {
        let outputs = vecmap(0..inputs.len(), |_| evaluator.add_witness_to_cs().into());
        if bits.is_empty() {
            *bits = operations::sort::evaluate_permutation(&inputs, &outputs, evaluator);
        } else {
            operations::sort::evaluate_permutation_with_witness(&inputs, &outputs, bits, evaluator);
        }
        outputs
    }
<<<<<<< HEAD
    pub fn acir_gen(&self, evaluator: &mut Evaluator) {
        let mut len = self.trace.len();

        let mut read_write = true;
        match self.typ {
            ArrayType::Init(_, _) | ArrayType::WriteOnly => len = 0,
            ArrayType::ReadOnly(last) => {
                len = last.unwrap_or(len);
                read_write = false;
            }
            ArrayType::ReadWrite(last) => {
                len = last.unwrap_or(len);
            }
        }
=======
    pub(crate) fn acir_gen(&self, evaluator: &mut Evaluator) {
        let len = self.trace.len();
>>>>>>> 5a5f158b
        if len == 0 {
            return;
        }
        let len_bits = AcirMem::bits(len);
        // permutations
        let mut in_counter = Vec::new();
        let mut in_index = Vec::new();
        let mut in_value = Vec::new();
        let mut in_op = Vec::new();

        let mut tuple_expressions = Vec::new();
        for (counter, item) in self.trace.iter().take(len).enumerate() {
            let counter_expr = Expression::from_field(FieldElement::from(counter as i128));
            in_counter.push(counter_expr.clone());
            in_index.push(item.index.clone());
            in_value.push(item.value.clone());
            if read_write {
                in_op.push(item.operation.clone());
            }
            tuple_expressions.push(vec![item.index.clone(), counter_expr.clone()]);
        }
        let mut bit_counter = Vec::new();
        let out_counter = Self::generate_outputs(in_counter, &mut bit_counter, evaluator);
        let out_index = Self::generate_outputs(in_index, &mut bit_counter, evaluator);
        let out_value = Self::generate_outputs(in_value, &mut bit_counter, evaluator);
        let out_op = if read_write {
            Self::generate_outputs(in_op, &mut bit_counter, evaluator)
        } else {
            Vec::new()
        };
        // sort directive
        evaluator.opcodes.push(AcirOpcode::Directive(Directive::PermutationSort {
            inputs: tuple_expressions,
            tuple: 2,
            bits: bit_counter,
            sort_by: vec![0, 1],
        }));
        if read_write {
            let init = subtract(&out_op[0], FieldElement::one(), &Expression::one());
            evaluator.opcodes.push(AcirOpcode::Arithmetic(init));
        }
        for i in 0..len - 1 {
            // index sort
            let index_sub = subtract(&out_index[i + 1], FieldElement::one(), &out_index[i]);
            let primary_order = constraints::boolean_expr(&index_sub, evaluator);
            evaluator.opcodes.push(AcirOpcode::Arithmetic(primary_order));
            // counter sort
            let cmp = constraints::evaluate_cmp(
                &out_counter[i],
                &out_counter[i + 1],
                len_bits,
                false,
                evaluator,
            );
            let sub_cmp = subtract(&cmp, FieldElement::one(), &Expression::one());
            let secondary_order = subtract(
                &mul_with_witness(evaluator, &index_sub, &sub_cmp),
                FieldElement::one(),
                &sub_cmp,
            );
            evaluator.opcodes.push(AcirOpcode::Arithmetic(secondary_order));
            // consistency checks
            let sub2 = subtract(&out_value[i + 1], FieldElement::one(), &out_value[i]);
            let load_on_same_adr = if read_write {
                let sub1 = subtract(&Expression::one(), FieldElement::one(), &out_op[i + 1]);
                let store_on_new_adr = mul_with_witness(evaluator, &index_sub, &sub1);
                evaluator.opcodes.push(AcirOpcode::Arithmetic(store_on_new_adr));
                mul_with_witness(evaluator, &sub1, &sub2)
            } else {
                subtract(
                    &mul_with_witness(evaluator, &index_sub, &sub2),
                    FieldElement::one(),
                    &sub2,
                )
            };
            evaluator.opcodes.push(AcirOpcode::Arithmetic(load_on_same_adr));
        }
    }
}

/// Handle virtual memory access
#[derive(Default)]
pub(crate) struct AcirMem {
    virtual_memory: BTreeMap<ArrayId, ArrayHeap>,
    //pub(crate) dummy: Witness,
}

impl AcirMem {
    // Returns the memory_map for the array
    fn array_map_mut(&mut self, array_id: ArrayId) -> &mut BTreeMap<MemAddress, InternalVar> {
        &mut self.virtual_memory.entry(array_id).or_default().memory_map
    }

    // returns the memory trace for the array
    fn array_heap_mut(&mut self, array_id: ArrayId) -> &mut ArrayHeap {
        let e = self.virtual_memory.entry(array_id);
        e.or_default()
    }

    // Write the value to the array's VM at the specified index
    pub(super) fn insert(&mut self, array_id: ArrayId, index: MemAddress, value: InternalVar) {
        let heap = self.virtual_memory.entry(array_id).or_default();
        let value_expr = value.to_expression();
        heap.memory_map.insert(index, value);
        heap.stage(index, value_expr, Expression::one());
    }

    //Map the outputs into the array
    pub(super) fn map_array(&mut self, a: ArrayId, outputs: &[Witness], ctx: &SsaContext) {
        let array = &ctx.mem[a];
        for i in 0..array.len {
            let var = if i < outputs.len() as u32 {
                InternalVar::from(outputs[i as usize])
            } else {
                InternalVar::zero_expr()
            };
            self.array_map_mut(array.id).insert(i, var);
        }
    }

    // Load array values into InternalVars
    // If create_witness is true, we create witnesses for values that do not have witness
    pub(super) fn load_array(&mut self, array: &MemArray) -> Vec<InternalVar> {
        vecmap(0..array.len, |offset| {
            self.load_array_element_constant_index(array, offset)
                .expect("infallible: array out of bounds error")
        })
    }

    // number of bits required to store the input
    fn bits(mut t: usize) -> u32 {
        let mut r = 0;
        while t != 0 {
            t >>= 1;
            r += 1;
        }
        r
    }

    // Loads the associated `InternalVar` for the element
    // in the `array` at the given `offset`.
    //
    // We check if the address of the array element
    // is in the memory_map.
    //
    //
    // Returns `None` if not found
    pub(super) fn load_array_element_constant_index(
        &mut self,
        array: &MemArray,
        offset: MemAddress,
    ) -> Option<InternalVar> {
        // Check the memory_map to see if the element is there
        self.array_map_mut(array.id).get(&offset).cloned()
    }

    // Apply staged stores to the memory trace
    fn commit(&mut self, array_id: &ArrayId, clear: bool) {
        let e = self.virtual_memory.entry(*array_id).or_default();
        e.commit_staged();
        if clear {
            e.memory_map.clear();
        }
    }
    pub(crate) fn add_to_trace(
        &mut self,
        array_id: &ArrayId,
        index: Expression,
        value: Expression,
        op: Expression,
    ) {
        self.commit(array_id, op != Expression::zero());
        let item = MemOp { operation: op, value, index };
        self.array_heap_mut(*array_id).push(item);
    }
    pub(crate) fn acir_gen(&self, evaluator: &mut Evaluator) {
        for mem in &self.virtual_memory {
            mem.1.acir_gen(evaluator);
        }
    }
}<|MERGE_RESOLUTION|>--- conflicted
+++ resolved
@@ -18,7 +18,7 @@
 use std::collections::{BTreeMap, HashSet};
 
 use super::{
-    const_from_expression,
+    //    const_from_expression,
     constraints::{self, mul_with_witness, subtract},
     operations::{self},
 };
@@ -26,7 +26,7 @@
 /// Represent a memory operation on the ArrayHeap, at the specified index
 /// Operation is one for a store and 0 for a load
 #[derive(Clone, Debug)]
-pub struct MemOp {
+pub(crate) struct MemOp {
     operation: Expression,
     value: Expression,
     index: Expression,
@@ -46,7 +46,6 @@
         ArrayType::Init(HashSet::default(), 0)
     }
 }
-
 
 #[derive(Default)]
 struct ArrayHeap {
@@ -59,13 +58,8 @@
 }
 
 impl ArrayHeap {
-<<<<<<< HEAD
-    pub fn commit_staged(&mut self) {
-        for (idx, (value, op)) in &self.staged.clone() {
-=======
     fn commit_staged(&mut self) {
         for (idx, (value, op)) in &self.staged {
->>>>>>> 5a5f158b
             let item = MemOp {
                 operation: op.clone(),
                 value: value.clone(),
@@ -76,10 +70,9 @@
         self.staged.clear();
     }
 
-<<<<<<< HEAD
-    pub fn push(&mut self, item: MemOp) {
+    fn push(&mut self, item: MemOp) {
         let is_load = item.operation == Expression::zero();
-        let index_const = const_from_expression(&item.index);
+        let index_const = item.index.to_const();
         self.typ = match &self.typ {
             ArrayType::Init(init_idx, len) => match (is_load, index_const) {
                 (false, Some(idx)) => {
@@ -123,15 +116,7 @@
         self.trace.push(item);
     }
 
-    pub fn stage(&mut self, index: MemAddress, value: Expression, op: Expression) {
-=======
-    fn push(&mut self, index: Expression, value: Expression, op: Expression) {
-        let item = MemOp { operation: op, value, index };
-        self.trace.push(item);
-    }
-
-    fn stage(&mut self, index: u32, value: Expression, op: Expression) {
->>>>>>> 5a5f158b
+    fn stage(&mut self, index: MemAddress, value: Expression, op: Expression) {
         self.staged.insert(index, (value, op));
     }
 
@@ -148,8 +133,8 @@
         }
         outputs
     }
-<<<<<<< HEAD
-    pub fn acir_gen(&self, evaluator: &mut Evaluator) {
+
+    pub(crate) fn acir_gen(&self, evaluator: &mut Evaluator) {
         let mut len = self.trace.len();
 
         let mut read_write = true;
@@ -163,10 +148,6 @@
                 len = last.unwrap_or(len);
             }
         }
-=======
-    pub(crate) fn acir_gen(&self, evaluator: &mut Evaluator) {
-        let len = self.trace.len();
->>>>>>> 5a5f158b
         if len == 0 {
             return;
         }
