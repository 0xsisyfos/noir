use crate::{
    ssa::{
        acir_gen::{
            constraints::{bound_constraint_with_offset, to_radix_base},
            operations::sort::evaluate_permutation,
            Acir, AcirMem, InternalVar, InternalVarCache,
        },
        builtin,
        context::SsaContext,
        mem::Memory,
        node::{self, Instruction, Node, NodeId, ObjectType},
    },
    Evaluator,
};
use acvm::{
    acir::{
        circuit::{
            directives::{Directive, LogInfo},
            opcodes::{BlackBoxFuncCall, FunctionInput, Opcode as AcirOpcode},
        },
        native_types::{Expression, Witness},
        BlackBoxFunc,
    },
    FieldElement,
};
use iter_extended::vecmap;

// Generate constraints for two types of functions:
// - Builtin functions: These are functions that
// are implemented by the compiler.
// - ACIR black box functions. These are referred
// to as `LowLevel`
pub(crate) fn evaluate(
    args: &[NodeId],
    instruction: &Instruction,
    opcode: builtin::Opcode,
    acir_gen: &mut Acir,
    ctx: &SsaContext,
    evaluator: &mut Evaluator,
) -> Option<InternalVar> {
    use builtin::Opcode;

    let instruction_id = instruction.id;
    let res_type = instruction.res_type;

    let outputs;
    match opcode {
        Opcode::ToBits(endianness) => {
            // TODO: document where `0` and `1` are coming from, for args[0], args[1]
            let bit_size = ctx.get_as_constant(args[1]).unwrap().to_u128() as u32;
            let l_c =
                acir_gen.var_cache.get_or_compute_internal_var_unwrap(args[0], evaluator, ctx);
            outputs = to_radix_base(l_c.expression(), 2, bit_size, endianness, evaluator);
            if let ObjectType::ArrayPointer(a) = res_type {
                acir_gen.memory.map_array(a, &outputs, ctx);
            }
        }
        Opcode::ToRadix(endianness) => {
            // TODO: document where `0`, `1` and `2` are coming from, for args[0],args[1], args[2]
            let radix = ctx.get_as_constant(args[1]).unwrap().to_u128() as u32;
            let limb_size = ctx.get_as_constant(args[2]).unwrap().to_u128() as u32;
            let l_c =
                acir_gen.var_cache.get_or_compute_internal_var_unwrap(args[0], evaluator, ctx);
            outputs = to_radix_base(l_c.expression(), radix, limb_size, endianness, evaluator);
            if let ObjectType::ArrayPointer(a) = res_type {
                acir_gen.memory.map_array(a, &outputs, ctx);
            }
        }
        Opcode::Println(print_info) => {
            outputs = Vec::new(); // print statements do not output anything
            if print_info.show_output {
                evaluate_println(
                    &mut acir_gen.var_cache,
                    &mut acir_gen.memory,
                    print_info.is_string_output,
                    args,
                    ctx,
                    evaluator,
                );
            }
        }
        Opcode::LowLevel(op) => {
            outputs = match op {
                BlackBoxFunc::SHA256 | BlackBoxFunc::Blake2s => {
                    prepare_outputs(&mut acir_gen.memory, instruction_id, 32, ctx, evaluator)
                }
                BlackBoxFunc::Keccak256 => {
                    prepare_outputs(&mut acir_gen.memory, instruction_id, 32, ctx, evaluator)
                }
                BlackBoxFunc::Pedersen | BlackBoxFunc::FixedBaseScalarMul => {
                    prepare_outputs(&mut acir_gen.memory, instruction_id, 2, ctx, evaluator)
                }
                BlackBoxFunc::SchnorrVerify
                | BlackBoxFunc::EcdsaSecp256k1
                | BlackBoxFunc::HashToField128Security => {
                    prepare_outputs(&mut acir_gen.memory, instruction_id, 1, ctx, evaluator)
                }
                // There are some low level functions that have variable outputs and should not have a set output count
                // in Noir
                BlackBoxFunc::RecursiveAggregation => {
                    prepare_outputs_no_count(&mut acir_gen.memory, instruction_id, ctx, evaluator)
                }
                _ => panic!("Unsupported low level function {:?}", op),
            };
            let func_call = match op {
                BlackBoxFunc::SHA256 => BlackBoxFuncCall::SHA256 {
                    inputs: resolve_array(&args[0], acir_gen, ctx, evaluator),
                    outputs: outputs.to_vec(),
                },
                BlackBoxFunc::Blake2s => BlackBoxFuncCall::Blake2s {
                    inputs: resolve_array(&args[0], acir_gen, ctx, evaluator),
                    outputs: outputs.to_vec(),
                },
<<<<<<< HEAD
                BlackBoxFunc::Keccak256 => BlackBoxFuncCall::Keccak256 {
                    inputs: resolve_array(&args[0], acir_gen, ctx, evaluator),
                    outputs: outputs.to_vec(),
                },
                BlackBoxFunc::Pedersen => BlackBoxFuncCall::Pedersen {
                    inputs: resolve_array(&args[0], acir_gen, ctx, evaluator),
                    domain_separator: 0,
                    outputs: outputs.to_vec(),
                },
=======
                BlackBoxFunc::Keccak256 => {
                    let msg_size = acir_gen
                        .var_cache
                        .get_or_compute_internal_var(args[1], evaluator, ctx)
                        .expect("ICE - could not get an expression for keccak message size");
                    let witness =
                        acir_gen.var_cache.get_or_compute_witness_unwrap(msg_size, evaluator, ctx);
                    let var_message_size = FunctionInput { witness, num_bits: 32 };
                    BlackBoxFuncCall::Keccak256VariableLength {
                        inputs: resolve_array(&args[0], acir_gen, ctx, evaluator),
                        var_message_size,
                        outputs: outputs.to_vec(),
                    }
                }
                BlackBoxFunc::Pedersen => {
                    let separator =
                        ctx.get_as_constant(args[1]).expect("domain separator to be comptime");
                    BlackBoxFuncCall::Pedersen {
                        inputs: resolve_array(&args[0], acir_gen, ctx, evaluator),
                        outputs: outputs.to_vec(),
                        domain_separator: separator.to_u128() as u32,
                    }
                }
>>>>>>> d5571ad8
                BlackBoxFunc::FixedBaseScalarMul => BlackBoxFuncCall::FixedBaseScalarMul {
                    input: resolve_variable(&args[0], acir_gen, ctx, evaluator).unwrap(),
                    outputs: outputs.to_vec(),
                },
                BlackBoxFunc::SchnorrVerify => BlackBoxFuncCall::SchnorrVerify {
                    public_key_x: resolve_variable(&args[0], acir_gen, ctx, evaluator).unwrap(),
                    public_key_y: resolve_variable(&args[1], acir_gen, ctx, evaluator).unwrap(),
                    signature: resolve_array(&args[2], acir_gen, ctx, evaluator),
                    message: resolve_array(&args[3], acir_gen, ctx, evaluator),
                    output: outputs[0],
                },
                BlackBoxFunc::EcdsaSecp256k1 => BlackBoxFuncCall::EcdsaSecp256k1 {
                    public_key_x: resolve_array(&args[0], acir_gen, ctx, evaluator),
                    public_key_y: resolve_array(&args[1], acir_gen, ctx, evaluator),
                    signature: resolve_array(&args[2], acir_gen, ctx, evaluator),
                    hashed_message: resolve_array(&args[3], acir_gen, ctx, evaluator),
                    output: outputs[0],
                },
                BlackBoxFunc::HashToField128Security => BlackBoxFuncCall::HashToField128Security {
                    inputs: resolve_array(&args[0], acir_gen, ctx, evaluator),
                    output: outputs[0],
                },
                BlackBoxFunc::RecursiveAggregation => {
                    let has_previous_aggregation = evaluator.opcodes.iter().any(|op| {
                        matches!(
                            op,
                            AcirOpcode::BlackBoxFuncCall(
                                BlackBoxFuncCall::RecursiveAggregation { .. }
                            )
                        )
                    });

                    let input_aggregation_object = if !has_previous_aggregation {
                        None
                    } else {
                        Some(resolve_array(&args[4], acir_gen, ctx, evaluator))
                    };

                    let bb_func = BlackBoxFuncCall::RecursiveAggregation {
                        verification_key: resolve_array(&args[0], acir_gen, ctx, evaluator),
                        proof: resolve_array(&args[1], acir_gen, ctx, evaluator),
                        public_inputs: resolve_array(&args[2], acir_gen, ctx, evaluator),
                        key_hash: resolve_variable(&args[3], acir_gen, ctx, evaluator).unwrap(),
                        input_aggregation_object,
                        output_aggregation_object: outputs.to_vec(),
                    };
                    dbg!(bb_func.clone());
                    bb_func
                }
                _ => panic!("Unsupported low level function {:?}", op),
            };
            evaluator.opcodes.push(AcirOpcode::BlackBoxFuncCall(func_call));
        }
        Opcode::Sort => {
            let mut in_expr = Vec::new();
            let array_id = Memory::deref(ctx, args[0]).unwrap();
            let array = &ctx.mem[array_id];
            let num_bits = array.element_type.bits();
            for i in 0..array.len {
                in_expr.push(
                    acir_gen
                        .memory
                        .load_array_element_constant_index(array, i)
                        .unwrap()
                        .to_expression(),
                );
            }
            outputs =
                prepare_outputs(&mut acir_gen.memory, instruction_id, array.len, ctx, evaluator);
            let out_expr: Vec<Expression> = outputs.iter().map(|w| (*w).into()).collect();
            for i in 0..(out_expr.len() - 1) {
                bound_constraint_with_offset(
                    &out_expr[i],
                    &out_expr[i + 1],
                    &Expression::zero(),
                    num_bits,
                    evaluator,
                );
            }
            let bits = evaluate_permutation(&in_expr, &out_expr, evaluator);
            let inputs = in_expr.iter().map(|a| vec![a.clone()]).collect();
            evaluator.push_opcode(AcirOpcode::Directive(Directive::PermutationSort {
                inputs,
                tuple: 1,
                bits,
                sort_by: vec![0],
            }));
            if let node::ObjectType::ArrayPointer(a) = res_type {
                acir_gen.memory.map_array(a, &outputs, ctx);
            } else {
                unreachable!();
            }
        }
    }

    // If more than witness is returned,
    // the result is inside the result type of `Instruction`
    // as a pointer to an array
    (outputs.len() == 1).then(|| InternalVar::from(outputs[0]))
}

fn resolve_variable(
    node_id: &NodeId,
    acir_gen: &mut Acir,
    cfg: &SsaContext,
    evaluator: &mut Evaluator,
) -> Option<FunctionInput> {
    let node_object = cfg.try_get_node(*node_id).expect("could not find node for {node_id}");
    match node_object {
        node::NodeObject::Variable(v) => {
            Some(FunctionInput { witness: v.witness?, num_bits: v.size_in_bits() })
        }
        _ => {
            // Upon the case that the `NodeObject` is not a `Variable`,
            // we attempt to fetch an associated `InternalVar`.
            // Otherwise, this is a internal compiler error.
            let internal_var = acir_gen.var_cache.get(node_id).expect("invalid input").clone();
            let witness = acir_gen.var_cache.get_or_compute_witness(internal_var, evaluator)?;
            Some(FunctionInput { witness, num_bits: node_object.size_in_bits() })
        }
    }
}

fn resolve_array(
    node_id: &NodeId,
    acir_gen: &mut Acir,
    cfg: &SsaContext,
    evaluator: &mut Evaluator,
) -> Vec<FunctionInput> {
    let node_object = cfg.try_get_node(*node_id).expect("could not find node for {node_id}");
    let array_id = match node_object {
        node::NodeObject::Variable(_) => {
            let node_obj_type = node_object.get_type();
            match node_obj_type {
                node::ObjectType::ArrayPointer(a) => a,
                _ => unreachable!(),
            }
        }
        _ => todo!("generate a witness"),
    };
    let mut inputs = Vec::new();

    let array = &cfg.mem[array_id];
    let num_bits = array.element_type.bits();
    for i in 0..array.len {
        let mut arr_element = acir_gen
            .memory
            .load_array_element_constant_index(array, i)
            .expect("array index out of bounds");
        let witness =
            acir_gen.var_cache.get_or_compute_witness_unwrap(arr_element.clone(), evaluator, cfg);
        let func_input = FunctionInput { witness, num_bits };
        arr_element.set_witness(witness);
        acir_gen.memory.insert(array.id, i, arr_element);

        inputs.push(func_input);
    }

    inputs
}

fn prepare_outputs(
    memory_map: &mut AcirMem,
    pointer: NodeId,
    output_nb: u32,
    ctx: &SsaContext,
    evaluator: &mut Evaluator,
) -> Vec<Witness> {
    // Create fresh variables that will link to the output
    let outputs = vecmap(0..output_nb, |_| evaluator.add_witness_to_cs());

    let l_obj = ctx.try_get_node(pointer).unwrap();
    if let node::ObjectType::ArrayPointer(a) = l_obj.get_type() {
        memory_map.map_array(a, &outputs, ctx);
    }
    outputs
}

fn prepare_outputs_no_count(
    memory_map: &mut AcirMem,
    pointer: NodeId,
    ctx: &SsaContext,
    evaluator: &mut Evaluator,
) -> Vec<Witness> {
    // Create fresh variables that will link to the output
    let l_obj = ctx.try_get_node(pointer).unwrap();
    if let node::ObjectType::ArrayPointer(a) = l_obj.get_type() {
        let mem_array = &ctx.mem[a];
        let output_nb = mem_array.len;
        let outputs = vecmap(0..output_nb, |_| evaluator.add_witness_to_cs());
        memory_map.map_array(a, &outputs, ctx);
        outputs
    } else {
        vec![evaluator.add_witness_to_cs()]
    }
}

fn evaluate_println(
    var_cache: &mut InternalVarCache,
    memory_map: &mut AcirMem,
    is_string_output: bool,
    args: &[NodeId],
    ctx: &SsaContext,
    evaluator: &mut Evaluator,
) {
    assert_eq!(args.len(), 1, "print statements can only support one argument");
    let node_id = args[0];

    let mut log_string = "".to_owned();
    let mut log_witnesses = Vec::new();

    let obj_type = ctx.object_type(node_id);
    match obj_type {
        ObjectType::ArrayPointer(array_id) => {
            let mem_array = &ctx.mem[array_id];
            let mut field_elements = Vec::new();
            for idx in 0..mem_array.len {
                let var = memory_map
                    .load_array_element_constant_index(mem_array, idx)
                    .expect("array element being logged does not exist in memory");
                let array_elem_expr = var.expression();
                if array_elem_expr.is_const() {
                    field_elements.push(array_elem_expr.q_c);
                } else {
                    let var = match var_cache.get(&node_id) {
                        Some(var) => var.clone(),
                        _ => InternalVar::from(array_elem_expr.clone()),
                    };
                    let w = var
                        .cached_witness()
                        .expect("array element to be logged is missing a witness");
                    log_witnesses.push(w);
                }
            }

            if is_string_output {
                let final_string = noirc_abi::decode_string_value(&field_elements);
                log_string.push_str(&final_string);
            } else if !field_elements.is_empty() {
                let fields = vecmap(field_elements, format_field_string);
                log_string = format!("[{}]", fields.join(", "));
            }
        }
        _ => match ctx.get_as_constant(node_id) {
            Some(field) => {
                log_string = format_field_string(field);
            }
            None => {
                let var = var_cache
                    .get(&node_id)
                    .unwrap_or_else(|| {
                        panic!(
                            "invalid input for print statement: {:?}",
                            ctx.try_get_node(node_id).expect("node is missing from SSA")
                        )
                    })
                    .clone();
                if let Some(field) = var.to_const() {
                    log_string = format_field_string(field);
                } else if let Some(w) = var_cache.get_or_compute_witness(var, evaluator) {
                    // We check whether there has already been a cached witness for this node. If not, we generate a new witness and include it in the logs
                    // TODO we need a witness because of the directive, but we should use an expression
                    log_witnesses.push(w);
                } else {
                    unreachable!(
                        "a witness should have been computed for the non-constant expression"
                    );
                }
            }
        },
    };

    // Only one of the witness vector or the output string should be non-empty
    assert!(log_witnesses.is_empty() ^ log_string.is_empty());

    let log_directive = if !log_string.is_empty() {
        Directive::Log(LogInfo::FinalizedOutput(log_string))
    } else {
        Directive::Log(LogInfo::WitnessOutput(log_witnesses))
    };

    evaluator.opcodes.push(AcirOpcode::Directive(log_directive));
}

/// This trims any leading zeroes.
/// A singular '0' will be prepended as well if the trimmed string has an odd length.
/// A hex string's length needs to be even to decode into bytes, as two digits correspond to
/// one byte.
fn format_field_string(field: FieldElement) -> String {
    let mut trimmed_field = field.to_hex().trim_start_matches('0').to_owned();
    if trimmed_field.len() % 2 != 0 {
        trimmed_field = "0".to_owned() + &trimmed_field;
    };
    "0x".to_owned() + &trimmed_field
}<|MERGE_RESOLUTION|>--- conflicted
+++ resolved
@@ -111,17 +111,6 @@
                     inputs: resolve_array(&args[0], acir_gen, ctx, evaluator),
                     outputs: outputs.to_vec(),
                 },
-<<<<<<< HEAD
-                BlackBoxFunc::Keccak256 => BlackBoxFuncCall::Keccak256 {
-                    inputs: resolve_array(&args[0], acir_gen, ctx, evaluator),
-                    outputs: outputs.to_vec(),
-                },
-                BlackBoxFunc::Pedersen => BlackBoxFuncCall::Pedersen {
-                    inputs: resolve_array(&args[0], acir_gen, ctx, evaluator),
-                    domain_separator: 0,
-                    outputs: outputs.to_vec(),
-                },
-=======
                 BlackBoxFunc::Keccak256 => {
                     let msg_size = acir_gen
                         .var_cache
@@ -145,7 +134,6 @@
                         domain_separator: separator.to_u128() as u32,
                     }
                 }
->>>>>>> d5571ad8
                 BlackBoxFunc::FixedBaseScalarMul => BlackBoxFuncCall::FixedBaseScalarMul {
                     input: resolve_variable(&args[0], acir_gen, ctx, evaluator).unwrap(),
                     outputs: outputs.to_vec(),
