use super::mem::Memory;
use super::{block, flatten, integer, mem, node, optim, ssa_form};
use std::collections::HashMap;
use std::collections::HashSet;
use std::io;

use std::convert::TryFrom;

use super::super::environment::Environment;
use super::super::errors::{RuntimeError, RuntimeErrorKind};
use crate::object::Object;
use crate::ssa::acir_gen::Acir;
use crate::ssa::node::Node;
use crate::Evaluator;
use acvm::FieldElement;
use arena;
use noirc_frontend::hir::Context;
use noirc_frontend::hir_def::function::HirFunction;
use noirc_frontend::hir_def::{
    expr::{HirBinaryOp, HirBinaryOpKind, HirExpression, HirForExpression, HirLiteral},
    stmt::{HirConstrainStatement, HirLetStatement, HirPrivateStatement, HirStatement},
};
use noirc_frontend::node_interner::{ExprId, IdentId, StmtId};
//use noirc_frontend::{FunctionKind, Type};
use num_bigint::BigUint;

// This is a 'master' class for generating the SSA IR from the AST
// It contains all the data; the node objects representing the source code in the nodes arena
// and The CFG in the blocks arena
// everything else just reference objects from these two arena using their index.
pub struct IRGenerator<'a> {
    pub context: Option<&'a Context>,

    pub first_block: arena::Index,
    pub current_block: arena::Index,
    pub blocks: arena::Arena<block::BasicBlock>,
    pub nodes: arena::Arena<node::NodeObj>,
    pub mem: Memory,
    pub id0: arena::Index, //dummy index.. should we put a dummy object somewhere?
    pub value_name: HashMap<arena::Index, u32>,
    pub sealed_blocks: HashSet<arena::Index>,
}

impl<'a> IRGenerator<'a> {
    pub fn new(context: &Context) -> IRGenerator {
        let mut pc = IRGenerator {
            context: Some(context),
            id0: IRGenerator::dummy_id(),
            first_block: IRGenerator::dummy_id(),
            current_block: IRGenerator::dummy_id(),
            blocks: arena::Arena::new(),
            nodes: arena::Arena::new(),
            mem: Memory::new(),
            // dummy_instruction: ParsingContext::dummy_id(),
            value_name: HashMap::new(),
            sealed_blocks: HashSet::new(),
        }; //, objects: arena::Arena::new()
        block::create_first_block(&mut pc);
        pc
    }

    //Display an object for debugging puposes
    fn to_string(&self, idx: arena::Index) -> String {
        if let Some(var) = self.get_object(idx) {
            return format!("{}", var);
        } else {
            return format!("unknown {:?}", idx.into_raw_parts().0);
        }
    }

    pub fn print_block(&self, b: &block::BasicBlock) {
        for idx in &b.instructions {
            let ins = self.get_instruction(*idx);
            let mut str_res;
            if ins.res_name.is_empty() {
                str_res = format!("({:?})", idx.into_raw_parts().0);
            } else {
                str_res = ins.res_name.clone();
            }
            if ins.is_deleted {
                str_res += " -DELETED";
            }
            let lhs_str = self.to_string(ins.lhs);
            let rhs_str = self.to_string(ins.rhs);
            let mut ins_str = format!("{} op:{:?} {}", lhs_str, ins.operator, rhs_str);

            if ins.operator == node::Operation::Phi {
                ins_str += "(";
                for (v, b) in &ins.phi_arguments {
                    ins_str += &format!("{:?}:{:?}, ", v.into_raw_parts().0, b.into_raw_parts().0);
                }
                ins_str += ")";
            }
            println!("{}: {}", str_res, ins_str);
        }
    }

    pub fn print(&self) {
        let mut ins_nb = 0;
        for (i, (_, b)) in self.blocks.iter().enumerate() {
            println!("************* Block n.{}", i);
            self.print_block(b);
            ins_nb += b.instructions.len();
        }
        println!("*** TOTAL: {} instructions", ins_nb);
    }

    pub fn context(&self) -> &Context {
        self.context.unwrap()
    }

    //Add an object to the nodes arena and set its id
    pub fn add_object(&mut self, obj: node::NodeObj) -> arena::Index {
        let idx = self.nodes.insert(obj);
        let obj2 = self.nodes.get_mut(idx).unwrap(); //TODO-RIA can we avoid this? and simply modify obj?
        match obj2 {
            node::NodeObj::Obj(o) => o.id = idx,
            node::NodeObj::Instr(i) => {
                i.idx = idx;
                let cb = self.get_current_block_mut();
                cb.instructions.push(idx);
            }
            node::NodeObj::Const(c) => c.id = idx,
        }

        idx
    }

    pub fn find_variable(&self, definition: &Option<IdentId>) -> Option<&node::Variable> {
        if definition.is_none() {
            return None;
        }
        for (_, o) in &self.nodes {
            if let node::NodeObj::Obj(v) = o {
                if v.def == *definition {
                    return Some(v);
                }
            }
        }
        None
    }

    pub fn find_const(&self, value: &BigUint) -> Option<arena::Index> {
        //TODO We should map constant values to id
        for (idx, o) in &self.nodes {
            if let node::NodeObj::Const(c) = o {
                if c.value == *value {
                    return Some(idx);
                }
            }
        }
        None
    }

    pub fn dummy_id() -> arena::Index {
        arena::Index::from_raw_parts(std::usize::MAX, 0)
    }

    pub fn dummy(&self) -> arena::Index {
        IRGenerator::dummy_id()
    }

    pub fn get_object(&self, idx: arena::Index) -> Option<&node::NodeObj> {
        self.nodes.get(idx)
    }

    pub fn get_mut_object(&mut self, idx: arena::Index) -> Option<&mut node::NodeObj> {
        self.nodes.get_mut(idx)
    }

    fn get_object_type(&self, idx: arena::Index) -> node::ObjectType {
        self.get_object(idx).unwrap().get_type()
    }

    //Returns the object value if it is a constant, None if not. TODO: handle types
    pub fn get_as_constant(&self, idx: arena::Index) -> Option<FieldElement> {
        if let Some(node::NodeObj::Const(c)) = self.get_object(idx) {
            return Some(FieldElement::from_be_bytes_reduce(&c.value.to_bytes_be()));
        }
        None
    }

    //todo handle errors
    fn get_instruction(&self, idx: arena::Index) -> &node::Instruction {
        self.try_get_instruction(idx)
            .expect("Index not found or not an instruction")
    }

    pub fn get_mut_instruction(&mut self, idx: arena::Index) -> &mut node::Instruction {
        self.try_get_mut_instruction(idx)
            .expect("Index not found or not an instruction")
    }

    pub fn try_get_instruction(&self, idx: arena::Index) -> Option<&node::Instruction> {
        if let Some(node::NodeObj::Instr(i)) = self.get_object(idx) {
            return Some(i);
        }
        None
    }

    pub fn try_get_mut_instruction(&mut self, idx: arena::Index) -> Option<&mut node::Instruction> {
        if let Some(node::NodeObj::Instr(i)) = self.get_mut_object(idx) {
            return Some(i);
        }
        None
    }

    pub fn get_variable(&self, idx: arena::Index) -> Result<&node::Variable, &str> {
        //TODO proper error handling
        match self.nodes.get(idx) {
            Some(t) => match t {
                node::NodeObj::Obj(o) => Ok(o),
                _ => Err("Not an object"),
            },
            _ => Err("Invalid id"),
        }
    }

    pub fn get_mut_variable(&mut self, idx: arena::Index) -> Result<&mut node::Variable, &str> {
        //TODO proper error handling
        match self.nodes.get_mut(idx) {
            Some(t) => match t {
                node::NodeObj::Obj(o) => Ok(o),
                _ => Err("Not an object"),
            },
            _ => Err("Invalid id"),
        }
    }

    pub fn get_root_id(&self, var_id: arena::Index) -> arena::Index {
        let var = self.get_variable(var_id).unwrap();
        var.get_root()
    }

    pub fn add_variable(
        &mut self,
        obj: node::Variable,
        root: Option<arena::Index>,
    ) -> arena::Index {
        let idx = self.nodes.insert(node::NodeObj::Obj(obj));
        let obj2 = self.nodes.get_mut(idx).unwrap();
        match obj2 {
            node::NodeObj::Obj(v) => {
                v.id = idx;
                v.root = root;
            }
            _ => unreachable!(),
        }
        idx
    }

    pub fn new_instruction(
        &mut self,
        lhs: arena::Index,
        rhs: arena::Index,
        opcode: node::Operation,
        optype: node::ObjectType,
    ) -> arena::Index {
        //Add a new instruction to the nodes arena
        let cb = self.get_current_block();

        let mut i = node::Instruction::new(opcode, lhs, rhs, optype, Some(cb.idx));
        //Basic simplification
        optim::simplify(self, &mut i);
        if i.is_deleted {
            return i.rhs;
        }
        self.add_object(node::NodeObj::Instr(i))
    }

    //Retrieve the object conresponding to the const value given in argument
    // If such object does not exist, we create one
    //TODO: handle type
    pub fn get_const(&mut self, x: FieldElement, t: node::ObjectType) -> arena::Index {
        let value = BigUint::from_bytes_be(&x.to_bytes()); //TODO a const should be a field element
        if let Some(obj) = self.find_const(&value)
        //todo type
        {
            return obj;
        }
        let obj_cst = node::Constant {
            id: self.dummy(),
            value,
            value_str: String::new(),
            value_type: t,
        };
        let obj = node::NodeObj::Const(obj_cst);
        self.add_object(obj)
    }

    //TODO the type should be provided by previous step so we can use get_const() instead
    pub fn new_constant(&mut self, x: FieldElement) -> arena::Index {
        //we try to convert it to a supported integer type
        //if it does not work, we use the field type
        //n.b we cannot support custom fields bigger than the native field, we would need to support bigint and
        //use bigint inside HiLiterrals.
        //default to i32 (like rust)

        //We first check if a constant with the same value already exists, and use it if it exists. it will allow for better CSE.
        let value = BigUint::from_bytes_be(&x.to_bytes()); //TODO a const should be a field element
        if let Some(prev_const) = self.find_const(&value) {
            return prev_const;
        }

        //TODO default should be FieldElement, not i32
        let num_bits = x.num_bits();
        let idx: arena::Index;
        if num_bits < 32 {
            let obj_cst = node::Constant {
                id: self.id0,
                value,
                value_type: node::ObjectType::Signed(32),
                value_str: String::new(),
            };
            let obj = node::NodeObj::Const(obj_cst);
            idx = self.add_object(obj);
        } else if num_bits < 64 {
            let obj_cst = node::Constant {
                id: self.id0,
                value,
                value_type: node::ObjectType::Signed(64),
                value_str: String::new(),
            };
            let obj = node::NodeObj::Const(obj_cst);
            idx = self.add_object(obj);
        } else {
            //idx = self.id0;
            todo!();
            //we should support integer of size <  integer::short_integer_max_bit_size(), because else we cannot do multiplication!
            //for bigger size, we will need to represent an integer using several field elements, it may be easier to implement them in Noir! (i.e as a Noir library)
        }
        idx
    }

    //same as update_variable but using the var index instead of var
    pub fn update_variable_id(
        &mut self,
        var_id: arena::Index,
        new_var: arena::Index,
        new_value: arena::Index,
    ) {
        let root_id = self.get_root_id(var_id);
        let root = self.get_variable(root_id).unwrap();
        let root_name = root.name.clone();
        let cb = self.get_current_block_mut();
        cb.update_variable(var_id, new_value);
        self.value_name.entry(var_id).or_insert(1);
        self.value_name.insert(var_id, self.value_name[&var_id] + 1);
        //  let vname = cb.get_value_name(var_id).to_string();
        let vname = if self.value_name.contains_key(&var_id) {
            self.value_name[&var_id]
        } else {
            0
        }
        .to_string();
        if let Ok(nvar) = self.get_mut_variable(new_var) {
            nvar.name = root_name + &vname;
        }
    }
    //blocks/////////////////////////

    pub fn get_block_mut(&mut self, idx: arena::Index) -> Option<&mut block::BasicBlock> {
        self.blocks.get_mut(idx)
    }

    pub fn get_current_block_mut(&mut self) -> &mut block::BasicBlock {
        self.blocks.get_mut(self.current_block).unwrap()
    }

    pub fn try_get_block(&self, idx: arena::Index) -> Option<&block::BasicBlock> {
        self.blocks.get(idx)
    }
    pub fn get_block(&self, idx: arena::Index) -> &block::BasicBlock {
        self.blocks.get(idx).unwrap()
    }

    pub fn get_current_block(&self) -> &block::BasicBlock {
        self.blocks.get(self.current_block).unwrap()
    }

    ////////////////PARSING THE AST//////////////////////////////////////////////
    /// Compiles the AST into the intermediate format by evaluating the main function
    pub fn evaluate_main(
        &mut self,
        env: &mut Environment,
        context: &'a Context,
        main_func_body: HirFunction, //main function
    ) -> Result<(), RuntimeError> {
        self.context = Some(context);

        let block = main_func_body.block(&context.def_interner);
        for stmt_id in block.statements() {
            self.evaluate_statement(env, stmt_id)?;
        }

        Ok(())
    }

    //Optimise, flatten and truncate IR and then generates ACIR representation from it
    pub fn ir_to_acir(&mut self, evaluator: &mut Evaluator) -> Result<(), RuntimeError> {
        let mut number = String::new();

        //SSA
        dbg!("SSA:");
        self.print();
        println!("Press enter to continue");
        io::stdin().read_line(&mut number);
        //Optimisation
        block::compute_dom(self);
        dbg!("CSE:");
        optim::cse(self);
        self.print();
        println!("Press enter to continue");
        io::stdin().read_line(&mut number);
        //Unrolling
        dbg!("unrolling:");
        flatten::unroll_tree(self);
        self.print();
        println!("Press enter to continue");
        io::stdin().read_line(&mut number);
        optim::cse(self);
        //Truncation
        integer::overflow_strategy(self);
        self.print();
        println!("Press enter to continue");
        io::stdin().read_line(&mut number);
        //ACIR
        self.acir(evaluator);
        dbg!("DONE");
        Ok(())
    }

    fn evaluate_identifier(&mut self, env: &mut Environment, ident_id: &IdentId) -> arena::Index {
        let ident_name = self.context.unwrap().def_interner.ident_name(ident_id);
        let ident_def = self.context.unwrap().def_interner.ident_def(ident_id);
        // let var = self.find_variable(&ident_def); //TODO by name or by id?
        // if let Some(node::Variable { id, .. }) = self.find_variable(&ident_def) {
        if let Some(var) = self.find_variable(&ident_def) {
            let id = var.id;
            return ssa_form::get_current_value(self, id);
        }
        let obj = env.get(&ident_name);
        let obj_type = node::ObjectType::get_type_from_object(&obj);

        //new variable - should be in a let statement? The let statement should set the type
        let obj = node::Variable {
            id: self.id0,
            name: ident_name.clone(),
            obj_type,
            root: None,
            def: ident_def,
            witness: node::get_witness_from_object(&obj),
            parent_block: self.current_block,
        };

        let v_id = self.add_variable(obj, None);
        self.get_block_mut(self.current_block)
            .unwrap()
            .update_variable(v_id, v_id);
        v_id
    }

    //Cast lhs into type rtype. a cast b means (a) b
    fn new_cast_expression(&mut self, lhs: arena::Index, rtype: node::ObjectType) -> arena::Index {
        //generate instruction 'a cast a', with result type rtype
        let i = node::Instruction::new(
            node::Operation::Cast,
            lhs,
            lhs,
            rtype,
            Some(self.current_block),
        );
        self.add_object(node::NodeObj::Instr(i))
    }

    fn evaluate_infix_expression(
        &mut self,
        lhs: arena::Index,
        rhs: arena::Index,
        op: HirBinaryOp,
    ) -> Result<arena::Index, RuntimeError> {
        let ltype = self.get_object_type(lhs);

        let optype = ltype; //n.b. we do not verify rhs type as it should have been handled by the typechecker.

        // Get the opcode from the infix operator
        let opcode = node::to_operation(op.kind, optype);
        if opcode == node::Operation::ass {
            if let Some(lhs_ins) = self.try_get_mut_instruction(lhs) {
                match lhs_ins.operator {
                    node::Operation::load(array) => {
                        //make it a store rhs
                        lhs_ins.operator = node::Operation::store(array);
                        lhs_ins.lhs = rhs;
                        return Ok(lhs);
                    }
                    _ => (),
                }
            }
        }
        Ok(self.new_instruction(lhs, rhs, opcode, optype))
    }

    pub fn evaluate_statement(
        &mut self,
        env: &mut Environment,
        stmt_id: &StmtId,
    ) -> Result<arena::Index, RuntimeError> {
        let statement = self.context().def_interner.statement(stmt_id);
        match statement {
            HirStatement::Private(x) => self.handle_private_statement(env, x),
            HirStatement::Constrain(constrain_stmt) => {
                self.handle_constrain_statement(env, constrain_stmt)
            }
            HirStatement::Const(x) => {
                //let variable_name: String = self.context().def_interner.ident_name(&x.identifier);
                // const can only be integers/Field elements, cannot involve the witness, so we can possibly move this to
                // analysis. Right now it would not make a difference, since we are not compiling to an intermediate Noir format
                //let span = self.context().def_interner.expr_span(&x.expression);
                //TODO the result of expression_to_object should be an assignement, we should modify the lhs to specify it is a const
                // and then forbid any other assignement with the same variable during the SSA phase (and instead of applying the SSA form of it).
                self.expression_to_object(env, &x.expression)
            }
            HirStatement::Expression(expr) | HirStatement::Semi(expr) => {
                self.expression_to_object(env, &expr)
            }
            HirStatement::Let(let_stmt) => {
                // let statements are used to declare a higher level object
                self.handle_let_statement(env, let_stmt)
            }
            HirStatement::Assign(assign_stmt) => {
                let ident_def = self
                    .context()
                    .def_interner
                    .ident_def(&assign_stmt.identifier);
                //////////////TODO temp this is needed because we don't parse main arguments
                let ident_name = self
                    .context()
                    .def_interner
                    .ident_name(&assign_stmt.identifier);
                let lhs = //self.find_variable(&ident_def).unwrap(); //left hand must be already declared
                if  let Some(var) = self.find_variable(&ident_def) {
                    var
                } else {
                    //var is not defined,
                    //let's do it here for now...TODO
                    let obj = env.get(&ident_name);
                    let obj_type = node::ObjectType::get_type_from_object(&obj);
                    let new_var2 = node::Variable {
                        id: self.dummy(),
                        obj_type,
                        name: ident_name.clone(),
                        root: None,
                        def: ident_def,
                        witness: node::get_witness_from_object(&obj),
                        parent_block: self.current_block,
                    };
                    let new_var2_id = self.add_variable(new_var2, None);
                    self.get_block_mut(self.current_block)
                        .unwrap()
                        .update_variable(new_var2_id, new_var2_id); //DE MEME
                    self.get_variable(new_var2_id).unwrap()
                };
                //////////////////////////////----******************************************
                let new_var = node::Variable {
                    id: lhs.id,
                    obj_type: lhs.obj_type,
                    name: String::new(),
                    root: None,
                    def: ident_def,
                    witness: None,
                    parent_block: self.current_block,
                };
                let ls_root = lhs.get_root();

                //ssa: we create a new variable a1 linked to a
                let new_var_id = self.add_variable(new_var, Some(ls_root));

                let rhs_id = self.expression_to_object(env, &assign_stmt.expression)?;
                let rhs = self.get_object(rhs_id).unwrap();
                let r_type = rhs.get_type();
                let r_id = rhs.get_id();
                let result = self.new_instruction(new_var_id, r_id, node::Operation::Ass, r_type);
                self.update_variable_id(ls_root, new_var_id, result); //update the name and the value map
                Ok(result)
            }
            HirStatement::Error => unreachable!(
                "ice: compiler did not exit before codegen when a statement failed to parse"
            ),
        }
    }

    fn create_new_variable(
        &mut self,
        var_name: String,
        def: Option<IdentId>,
        env: &mut Environment,
    ) -> arena::Index {
        let obj = env.get(&var_name);
        let obj_type = node::ObjectType::get_type_from_object(&obj);
        let new_var = node::Variable {
            id: self.dummy(),
            obj_type,
            name: var_name,
            root: None,
            def,
            witness: node::get_witness_from_object(&obj),
            parent_block: self.current_block,
        };
        self.add_variable(new_var, None)
    }

    // Add a constraint to constrain two expression together
    fn handle_constrain_statement(
        &mut self,
        env: &mut Environment,
        constrain_stmt: HirConstrainStatement,
    ) -> Result<arena::Index, RuntimeError> {
        let lhs = self.expression_to_object(env, &constrain_stmt.0.lhs)?;
        let rhs = self.expression_to_object(env, &constrain_stmt.0.rhs)?;

        let result =
        match constrain_stmt.0.operator.kind  {
            // HirBinaryOpKind::Add => binary_op::handle_add_op(lhs, rhs, self),
            // HirBinaryOpKind::Subtract => binary_op::handle_sub_op(lhs, rhs, self),
            // HirBinaryOpKind::Multiply => binary_op::handle_mul_op(lhs, rhs, self),
            // HirBinaryOpKind::Divide => binary_op::handle_div_op(lhs, rhs, self),
            HirBinaryOpKind::NotEqual => todo!(),
            HirBinaryOpKind::Equal => Ok(self.new_instruction(lhs, rhs, node::Operation::EqGate, node::ObjectType::NotAnObject)),
            // HirBinaryOpKind::And => binary_op::handle_and_op(lhs, rhs, self),
            // HirBinaryOpKind::Xor => binary_op::handle_xor_op(lhs, rhs, self),
            HirBinaryOpKind::Less =>todo!(),
            HirBinaryOpKind::LessEqual => todo!(),
            HirBinaryOpKind::Greater => todo!(),
            HirBinaryOpKind::GreaterEqual => {
                todo!();
            }
            HirBinaryOpKind::Assign => {
                let err = RuntimeErrorKind::Spanless(
                    "The Binary operation `=` can only be used in declaration statements"
                        .to_string(),
                );
                Err(err)
            }
            HirBinaryOpKind::Or => {
                let err = RuntimeErrorKind::Unimplemented("The Or operation is currently not implemented. First implement in Barretenberg.".to_owned());
                Err(err)
            }
            _ => {
                let err = RuntimeErrorKind::Unimplemented("The operation is currently not supported in a constrain statement".to_owned());
                Err(err)
            }
        }.map_err(|kind|kind.add_span(constrain_stmt.0.operator.span));

        if constrain_stmt.0.operator.kind == HirBinaryOpKind::Equal {
            //TODO; the truncate strategy should benefit from this.
            //if one of them is a const, them we update the value array of the other to the same const
            // we should replace one with the other 'everywhere'
            // we should merge their property; min(max), min(bitsize),etc..
        };
        result
    }

    //TODO: refactor properly so that one function handle the creation of a new variable and generates the ass opcode, and use it in priv,let,assign
    //then add the priv feature: a priv variable should never be assigned to a const value (n.b. because apparently this would indicate a bug in a user program)
    //so handle_private_statement should add the 'priv' attribute to the variable, and the handle_assign should check for it when assigning a const to a 'priv'var.
    fn handle_private_statement(
        &mut self,
        env: &mut Environment,
        priv_stmt: HirPrivateStatement,
    ) -> Result<arena::Index, RuntimeError> {
        // Create a new variable
        let variable_name = self
            .context()
            .def_interner
            .ident_name(&priv_stmt.identifier);
        let ident_def = self.context().def_interner.ident_def(&priv_stmt.identifier);
        let new_var = node::Variable {
            id: self.dummy(),
            obj_type: node::ObjectType::NativeField, //TODO
            name: variable_name,
            root: None,
            def: ident_def,
            witness: None, //TODO
            parent_block: self.current_block,
        };
        let new_var_id = self.add_variable(new_var, None);
        // Create assign instruction
        let rhs_id = self.expression_to_object(env, &priv_stmt.expression)?;
        let rhs = self.get_object(rhs_id).unwrap();
        let r_type = rhs.get_type();
        let result = self.new_instruction(new_var_id, rhs_id, node::Operation::Ass, r_type);
        //self.update_variable_id(lhs_id, new_var_id); //update the name and the value array
        Ok(result)
    }

    // Let statements are used to declare higher level objects
    fn handle_let_statement(
        &mut self,
        env: &mut Environment,
        let_stmt: HirLetStatement,
    ) -> Result<arena::Index, RuntimeError> {
        //create a variable from the left side of the statement, evaluate the right and generate an assign instruction.

        // Extract the expression
        let rhs_id = self.expression_to_object(env, &let_stmt.expression)?;
        //TODO: is there always an expression? if not, how can we get the type of the variable?
        let rhs = self.get_object(rhs_id).unwrap();
        let rtype = rhs.get_type();

        // Convert the LHS into an identifier
        let variable_name = self.context().def_interner.ident_name(&let_stmt.identifier);
        let ident_def = self.context().def_interner.ident_def(&let_stmt.identifier);
        //Create a new variable;
        //TODO in the name already exists, we should use something else (from env) to find a variable (identid?)

        let new_var = node::Variable {
            id: self.dummy(),
            obj_type: rtype, //TODO - what if type is defined on lhs only?
            name: variable_name,
            root: None,
            def: ident_def,
            witness: None,
            parent_block: self.current_block,
        };
        let id = self.add_variable(new_var, None);

        //Assign rhs to lhs
        let result = self.new_instruction(id, rhs_id, node::Operation::Ass, rtype);
        //This new variable should not be available in outer scopes.
        let cb = self.get_current_block_mut();
        cb.update_variable(id, result); //update the value array. n.b. we should not update the name as it is the first assignment (let)
        Ok(result)
    }

    pub(crate) fn expression_to_object(
        &mut self,
        env: &mut Environment,
        expr_id: &ExprId,
    ) -> Result<arena::Index, RuntimeError> {
        let expr = self.context().def_interner.expression(expr_id);
        let span = self.context().def_interner.expr_span(expr_id);
        match expr {
            HirExpression::Literal(HirLiteral::Integer(x)) =>
            Ok(self.new_constant(x)),
            HirExpression::Literal(HirLiteral::Array(_arr_lit)) => {
                //TODO - handle arrays
                todo!();
               // Ok(Object::Array(Array::from(self, env, _arr_lit)?)) 
            },
            HirExpression::Ident(x) =>  {
                Ok(self.evaluate_identifier(env, &x))
                //n.b this creates a new variable if it does not exist, may be we should delegate this to explicit statements (let) - TODO
            },
            HirExpression::Infix(infx) => {
                let lhs = self.expression_to_object(env, &infx.lhs)?;
                let rhs = self.expression_to_object(env, &infx.rhs)?;
                self.evaluate_infix_expression(lhs, rhs, infx.operator)
            },
            HirExpression::Cast(cast_expr) => {
                let lhs = self.expression_to_object(env, &cast_expr.lhs)?;
                let rtype = node::ObjectType::from_type(cast_expr.r#type);
                Ok(self.new_cast_expression(lhs, rtype))

                //We should generate a cast instruction and handle properly type conversion:
                // unsigned integer to field ; ok, just checks if bit size over FieldElement::max_num_bits()
                // signed integer to field; ok; check bit size N, retrieve sign bit s and returns x*(1-s)+s*(p-2^N+x)
                // field to unsigned integer; returns x mod 2^N when N is the bit size of the result type
                // field to signed integer; ??
                // bool to integer or field, ok: returns if (x is true) 1 else 0
                // integer to field vers bool: ok, returns (x neq 0)
                // integer to other integer type: checks rust rules TODO
                // else... Not supported (for now).
                //binary_op::handle_cast_op(self,lhs, cast_expr.r#type).map_err(|kind|kind.add_span(span))
            },
            HirExpression::Index(indexed_expr) => {
                // Currently these only happen for arrays
                let arr_def = self.context().def_interner.ident_def(&indexed_expr.collection_name);
                let arr_name = self.context().def_interner.ident_name(&indexed_expr.collection_name);
                let ident_span = self.context().def_interner.ident_span(&indexed_expr.collection_name);
                let arr = env.get_array(&arr_name).map_err(|kind|kind.add_span(ident_span)).unwrap();
                let arr_type = self.context().def_interner.id_type(arr_def.unwrap());
                let o_type = node::ObjectType::from_type(arr_type);
                let array = if let Some(moi) =self.mem.find_array(&arr_def) {
                    moi
                }else {
                    self.mem.create_array(&arr, arr_def.unwrap(), o_type, arr_name)
                };
                //let array = self.mem.get_or_create_array(&arr, arr_def.unwrap(), o_type, arr_name);
                let mut address = array.adr;

                     //
                // Evaluate the index expression
                let index_as_obj = self.expression_to_object(env, &indexed_expr.index)?;
                // let index_as_u128 = if let Some(index_as_constant) = self.get_as_constant(index_as_obj) {
                //     index_as_constant.to_u128()
                // }
                // else {
                //    // panic!("Indexed expression does not evaluate to a constant");
                //     //lhs = instruction: address + index
                //     let adr_id = self.get_const(FieldElement::from(address as i128), node::ObjectType::unsigned(32));
                //     let aaa = self.new_instruction(adr_id, index_as_obj, node::Operation::add, node::ObjectType::unsigned(32));
                // };

                let base_adr = self.get_const(FieldElement::from(address as i128), node::ObjectType::Unsigned(32));
                let adr_id = self.new_instruction(base_adr, index_as_obj, node::Operation::add, node::ObjectType::Unsigned(32));                //address +=  u32::try_from(index_as_u128).unwrap();
                //let adr_id = self.get_const(FieldElement::from(address as i128), node::ObjectType::unsigned(32));
                 Ok(self.new_instruction(adr_id, adr_id, node::Operation::load(address), o_type))
                // arr.get(index_as_u128).map_err(|kind|kind.add_span(span))
            },
            HirExpression::Call(call_expr) => {
                let _func_meta = self.context().def_interner.function_meta(&call_expr.func_id);
                todo!();
                //TODO generate a new block and checks whether how arguments should be passed (copy or ref)?
                // Choices are a low level func or an imported library function
                // If low level, then we use it's func name to find out what function to call
                // If not then we just call the library as usual with the function definition
                // todo..match func_meta.kind {
                //     FunctionKind::Normal => self.call_function(env, &call_expr, call_expr.func_id),
                //     FunctionKind::LowLevel => {
                //         let attribute = func_meta.attributes.expect("all low level functions must contain an attribute which contains the opcode which it links to");
                //         let opcode_name = attribute.foreign().expect("ice: function marked as foreign, but attribute kind does not match this");
                //         low_level_function_impl::call_low_level(self, env, opcode_name, (call_expr, span))
                //     },
                //     FunctionKind::Builtin => {
                //         let attribute = func_meta.attributes.expect("all builtin functions must contain an attribute which contains the function name which it links to");
                //         let builtin_name = attribute.builtin().expect("ice: function marked as a builtin, but attribute kind does not match this");
                //         builtin::call_builtin(self, env, builtin_name, (call_expr,span))
                //     },
                // ...todo }
            },
            HirExpression::For(for_expr) => self.handle_for_expr(env,for_expr).map_err(|kind|kind.add_span(span)),
            HirExpression::If(_) => todo!(),
            HirExpression::Prefix(_) => todo!(),
            HirExpression::Literal(_) => todo!(),
            HirExpression::Block(_) => todo!("currently block expressions not in for/if branches are not being evaluated. In the future, we should be able to unify the eval_block and all places which require block_expr here"),
            HirExpression::Constructor(_) | HirExpression::MemberAccess(_) => todo!(),
            HirExpression::Error => todo!(),
        }
    }

    //TODO generate phi instructions
    fn handle_for_expr(
        &mut self,
        env: &mut Environment,
        for_expr: HirForExpression,
    ) -> Result<arena::Index, RuntimeErrorKind> {
        //we add the ' i = start' instruction (in the block before the join)
        let start_idx = self
            .expression_to_object(env, &for_expr.start_range)
            .map_err(|err| err.remove_span())
            .unwrap();
        let end_idx = self
            .expression_to_object(env, &for_expr.end_range)
            .map_err(|err| err.remove_span())
            .unwrap();
        //We support only const range for now
        let start = self.get_as_constant(start_idx).unwrap();
        //TODO how should we handle scope (cf. start/end_for_loop)?
        let iter_name = self
            .context
            .unwrap()
            .def_interner
            .ident_name(&for_expr.identifier);
        let iter_def = self
            .context
            .unwrap()
            .def_interner
            .ident_def(&for_expr.identifier);
        env.store(iter_name.clone(), Object::Constants(start));
        let iter_id = self.create_new_variable(iter_name, iter_def, env); //TODO do we need to store and retrieve it ?
        let iter_var = self.get_mut_variable(iter_id).unwrap();
        iter_var.obj_type = node::ObjectType::Unsigned(32); //TODO create_new_variable should set the correct type
        let iter_type = self.get_object_type(iter_id);
<<<<<<< HEAD
        let iter_ass = self.new_instruction(iter_id, start_idx, node::Operation::ass, iter_type);
        //We map the iterator to start_idx so that when we seal the join block, we will get the correct value.
=======
        dbg!(iter_type);
        let iter_ass = self.new_instruction(iter_id, start_idx, node::Operation::Ass, iter_type);
        //We map the iterator to start_idx so that when we seal the join block, we will get the corrdect value.
>>>>>>> 58f3a30a
        self.update_variable_id(iter_id, iter_ass, start_idx);

        //join block
        let join_idx = block::new_unsealed_block(self, block::BlockType::ForJoin, true);
        let exit_id = block::new_sealed_block(self, block::BlockType::Normal);
        self.current_block = join_idx;
        //should parse a for_expr.condition statement that should evaluate to bool, but
        //we only supports i=start;i!=end for now
        //i1=phi(start);
        // let i1 = node::Variable {
        //     id: iter_id,
        //     obj_type: iter_type,
        //     name: String::new(),
        //     root: None,
        //     def: None,
        //     witness: None,
        //     parent_block: join_idx,
        // };
        // let i1_id = self.add_variable(i1, Some(iter_id)); //TODO we do not need them
        //we generate the phi for the iterator because the iterator is manually created
        let phi = self.generate_empty_phi(join_idx, iter_id);
        self.update_variable_id(iter_id, iter_id, phi); //j'imagine que y'a plus besoin
        let cond =
            self.new_instruction(phi, end_idx, node::Operation::Ne, node::ObjectType::Boolean);
        let to_fix = self.new_instruction(
            cond,
            self.dummy(),
            node::Operation::Jeq,
            node::ObjectType::NotAnObject,
        );

        //Body
        let body_idx = block::new_sealed_block(self, block::BlockType::Normal);
        let block = match self
            .context
            .unwrap()
            .def_interner
            .expression(&for_expr.block)
        {
            HirExpression::Block(block_expr) => block_expr,
            _ => panic!("ice: expected a block expression"),
        };
        let body_block1 = self.get_block_mut(body_idx).unwrap();
        body_block1.update_variable(iter_id, phi); //TODO try with just a get_current_value(iter)
        let statements = block.statements();
        for stmt in statements {
            self.evaluate_statement(env, stmt).unwrap(); //TODO return the error
        }

        //increment iter
        let one = self.get_const(FieldElement::one(), iter_type);
        let incr = self.new_instruction(phi, one, node::Operation::Add, iter_type);
        let cur_block_id = self.current_block; //It should be the body block, except if the body has CFG statements
        let cur_block = self.get_block_mut(cur_block_id).unwrap();
        cur_block.update_variable(iter_id, incr);

        //body.left = join
        cur_block.left = Some(join_idx);
        let join_mut = self.get_block_mut(join_idx).unwrap();
        join_mut.predecessor.push(cur_block_id);
        //jump back to join
        self.new_instruction(
            self.dummy(),
            self.get_block(join_idx).get_first_instruction(),
            node::Operation::Jmp,
            node::ObjectType::NotAnObject,
        );
        //seal join
        ssa_form::seal_block(self, join_idx);

        //exit block
        self.current_block = exit_id;
        let exit_first = self.get_current_block().get_first_instruction();
        block::link_with_target(self, join_idx, Some(exit_id), Some(body_idx));
        let to_fix_ins = self.try_get_mut_instruction(to_fix);
        to_fix_ins.unwrap().rhs = body_idx;

        Ok(exit_first) //TODO what should we return???
    }

    pub fn acir(&self, evaluator: &mut Evaluator) {
        let mut acir = Acir::new();
        let mut fb = self.try_get_block(self.first_block);
        while fb.is_some() {
            for iter in &fb.unwrap().instructions {
                let ins = self.get_instruction(*iter);
                acir.evaluate_instruction(ins, evaluator, self);
            }
            //TODO we should rather follow the jumps
            if fb.unwrap().left.is_some() {
                fb = self.try_get_block(fb.unwrap().left.unwrap());
            } else {
                fb = None;
            }
        }
        //   dbg!(acir.arith_cache);
    }

    pub fn generate_empty_phi(
        &mut self,
        target_block: arena::Index,
        root: arena::Index,
    ) -> arena::Index {
        //Ensure there is not already a phi for the variable (n.b. probably not usefull)
        let block = self.get_block(target_block);
        for i in &block.instructions {
            if let Some(ins) = self.try_get_instruction(*i) {
                if ins.operator == node::Operation::Phi && ins.rhs == root {
                    return *i;
                }
            }
        }
        let v_type = self.get_object_type(root);
        let new_phi =
            node::Instruction::new(node::Operation::Phi, root, root, v_type, Some(target_block));
        let phi_id = self.nodes.insert(node::NodeObj::Instr(new_phi));
        //ria
        let mut phi_ins = self.try_get_mut_instruction(phi_id).unwrap();
        phi_ins.idx = phi_id;
        let block = self.get_block_mut(target_block).unwrap();
        block.instructions.insert(1, phi_id);
        phi_id
    }
}<|MERGE_RESOLUTION|>--- conflicted
+++ resolved
@@ -485,12 +485,12 @@
 
         // Get the opcode from the infix operator
         let opcode = node::to_operation(op.kind, optype);
-        if opcode == node::Operation::ass {
+        if opcode == node::Operation::Ass {
             if let Some(lhs_ins) = self.try_get_mut_instruction(lhs) {
                 match lhs_ins.operator {
-                    node::Operation::load(array) => {
+                    node::Operation::Load(array) => {
                         //make it a store rhs
-                        lhs_ins.operator = node::Operation::store(array);
+                        lhs_ins.operator = node::Operation::Store(array);
                         lhs_ins.lhs = rhs;
                         return Ok(lhs);
                     }
@@ -803,9 +803,9 @@
                 // };
 
                 let base_adr = self.get_const(FieldElement::from(address as i128), node::ObjectType::Unsigned(32));
-                let adr_id = self.new_instruction(base_adr, index_as_obj, node::Operation::add, node::ObjectType::Unsigned(32));                //address +=  u32::try_from(index_as_u128).unwrap();
+                let adr_id = self.new_instruction(base_adr, index_as_obj, node::Operation::Add, node::ObjectType::Unsigned(32));                //address +=  u32::try_from(index_as_u128).unwrap();
                 //let adr_id = self.get_const(FieldElement::from(address as i128), node::ObjectType::unsigned(32));
-                 Ok(self.new_instruction(adr_id, adr_id, node::Operation::load(address), o_type))
+                 Ok(self.new_instruction(adr_id, adr_id, node::Operation::Load(address), o_type))
                 // arr.get(index_as_u128).map_err(|kind|kind.add_span(span))
             },
             HirExpression::Call(call_expr) => {
@@ -872,14 +872,8 @@
         let iter_var = self.get_mut_variable(iter_id).unwrap();
         iter_var.obj_type = node::ObjectType::Unsigned(32); //TODO create_new_variable should set the correct type
         let iter_type = self.get_object_type(iter_id);
-<<<<<<< HEAD
-        let iter_ass = self.new_instruction(iter_id, start_idx, node::Operation::ass, iter_type);
-        //We map the iterator to start_idx so that when we seal the join block, we will get the correct value.
-=======
-        dbg!(iter_type);
         let iter_ass = self.new_instruction(iter_id, start_idx, node::Operation::Ass, iter_type);
         //We map the iterator to start_idx so that when we seal the join block, we will get the corrdect value.
->>>>>>> 58f3a30a
         self.update_variable_id(iter_id, iter_ass, start_idx);
 
         //join block
