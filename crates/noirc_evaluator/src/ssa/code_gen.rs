use super::block::{BasicBlock, BlockId};
use super::mem::Memory;
use super::node::{ConstrainOp, Instruction, NodeId, NodeObj, ObjectType, Operation};
use super::{block, flatten, integer, node, optim, ssa_form};
use std::collections::HashMap;
use std::collections::HashSet;

use super::super::environment::Environment;
use super::super::errors::{RuntimeError, RuntimeErrorKind};
use crate::object::Object;
use crate::ssa::acir_gen::Acir;
//use crate::ssa::function;
use crate::ssa::node::Node;
use crate::Evaluator;
//use acvm::acir::OPCODE;
use acvm::FieldElement;
use arena;
use noirc_frontend::hir::Context;
//use noirc_frontend::hir_def::expr::HirCallExpression;
use noirc_frontend::hir_def::function::HirFunction;
use noirc_frontend::hir_def::stmt::HirPattern;
use noirc_frontend::hir_def::{
    expr::{HirBinaryOp, HirBinaryOpKind, HirExpression, HirForExpression, HirLiteral},
    stmt::{HirConstrainStatement, HirLetStatement, HirStatement},
};
use noirc_frontend::node_interner::{ExprId, IdentId, StmtId};
use noirc_frontend::FunctionKind;
//use noirc_frontend::{FunctionKind, Type};
use num_bigint::BigUint;

// This is a 'master' class for generating the SSA IR from the AST
// It contains all the data; the node objects representing the source code in the nodes arena
// and The CFG in the blocks arena
// everything else just reference objects from these two arena using their index.
pub struct IRGenerator<'a> {
    pub context: Option<&'a Context>,

    pub first_block: BlockId,
    pub current_block: BlockId,
    blocks: arena::Arena<block::BasicBlock>,
    pub nodes: arena::Arena<node::NodeObj>,
    pub mem: Memory,
    pub id0: arena::Index, //dummy index.. should we put a dummy object somewhere?
    pub value_name: HashMap<NodeId, u32>,
    pub sealed_blocks: HashSet<BlockId>,
}

impl<'a> IRGenerator<'a> {
    pub fn new(context: &Context) -> IRGenerator {
        let mut pc = IRGenerator {
            context: Some(context),
            id0: IRGenerator::dummy_id(),
            first_block: BlockId::dummy(),
            current_block: BlockId::dummy(),
            blocks: arena::Arena::new(),
            nodes: arena::Arena::new(),
            mem: Memory::default(),
            // dummy_instruction: ParsingContext::dummy_id(),
            value_name: HashMap::new(),
            sealed_blocks: HashSet::new(),
        };
        block::create_first_block(&mut pc);
        pc
    }

    pub fn insert_block(&mut self, block: BasicBlock) -> &mut BasicBlock {
        let id = self.blocks.insert(block);
        let block = &mut self.blocks[id];
        block.id = BlockId(id);
        block
    }

    //Display an object for debugging puposes
    fn node_to_string(&self, id: NodeId) -> String {
        if let Some(var) = self.try_get_node(id) {
            return format!("{}", var);
        } else {
            return format!("unknown {:?}", id.0.into_raw_parts().0);
        }
    }

    pub fn print_block(&self, b: &block::BasicBlock) {
        for id in &b.instructions {
            let ins = self.get_instruction(*id);
            let mut str_res = if ins.res_name.is_empty() {
                format!("{:?}", id.0.into_raw_parts().0)
            } else {
                ins.res_name.clone()
            };
            if ins.is_deleted {
                str_res += " -DELETED";
            }
            let lhs_str = self.node_to_string(ins.lhs);
            let rhs_str = self.node_to_string(ins.rhs);
            let mut ins_str = format!("{} op:{:?} {}", lhs_str, ins.operator, rhs_str);

            if ins.operator == node::Operation::Phi {
                ins_str += "(";
                for (v, b) in &ins.phi_arguments {
                    ins_str += &format!(
                        "{:?}:{:?}, ",
                        v.0.into_raw_parts().0,
                        b.0.into_raw_parts().0
                    );
                }
                ins_str += ")";
            }
            println!("{}: {}", str_res, ins_str);
        }
    }

    pub fn print(&self) {
        let mut ins_nb = 0;
        for (i, (_, b)) in self.blocks.iter().enumerate() {
            println!("************* Block n.{}", i);
            self.print_block(b);
            ins_nb += b.instructions.len();
        }
        println!("*** TOTAL: {} instructions", ins_nb);
    }

    pub fn context(&self) -> &Context {
        self.context.unwrap()
    }

    pub fn remove_block(&mut self, block: BlockId) {
        self.blocks.remove(block.0);
    }

    /// Add an instruction to self.nodes and sets its id.
    /// This function does NOT push the instruction to the current block.
    /// See push_instruction for that.
    pub fn add_instruction(&mut self, instruction: node::Instruction) -> NodeId {
        let obj = NodeObj::Instr(instruction);
        let id = NodeId(self.nodes.insert(obj));
        match &mut self[id] {
            NodeObj::Instr(i) => i.id = id,
            _ => unreachable!(),
        }

        id
    }

    /// Adds the instruction to self.nodes and pushes it to the current block
    pub fn push_instruction(&mut self, instruction: node::Instruction) -> NodeId {
        let id = self.add_instruction(instruction);
        if let NodeObj::Instr(_) = &self[id] {
            self.get_current_block_mut().instructions.push(id);
        }
        id
    }

    pub fn add_const(&mut self, constant: node::Constant) -> NodeId {
        let obj = NodeObj::Const(constant);
        let id = NodeId(self.nodes.insert(obj));
        match &mut self[id] {
            node::NodeObj::Const(c) => c.id = id,
            _ => unreachable!(),
        }

        id
    }

    pub fn find_variable(&self, definition: &Option<IdentId>) -> Option<&node::Variable> {
        if definition.is_none() {
            return None;
        }
        for (_, o) in &self.nodes {
            if let node::NodeObj::Obj(v) = o {
                if v.def == *definition {
                    return Some(v);
                }
            }
        }
        None
    }

    pub fn find_const_with_type(
        &self,
        value: &BigUint,
        e_type: node::ObjectType,
    ) -> Option<NodeId> {
        //TODO We should map constant values to id
        for (idx, o) in &self.nodes {
            if let node::NodeObj::Const(c) = o {
                if c.value == *value && c.get_type() == e_type {
                    return Some(NodeId(idx));
                }
            }
        }
        None
    }

    pub fn dummy_id() -> arena::Index {
        arena::Index::from_raw_parts(std::usize::MAX, 0)
    }

    pub fn try_get_node(&self, id: NodeId) -> Option<&node::NodeObj> {
        self.nodes.get(id.0)
    }

    pub fn try_get_node_mut(&mut self, id: NodeId) -> Option<&mut node::NodeObj> {
        self.nodes.get_mut(id.0)
    }

    fn get_object_type(&self, id: NodeId) -> node::ObjectType {
        self[id].get_type()
    }

    //Returns the object value if it is a constant, None if not. TODO: handle types
    pub fn get_as_constant(&self, id: NodeId) -> Option<FieldElement> {
        if let Some(node::NodeObj::Const(c)) = self.try_get_node(id) {
            return Some(FieldElement::from_be_bytes_reduce(&c.value.to_bytes_be()));
        }
        None
    }

    //todo handle errors
    fn get_instruction(&self, id: NodeId) -> &node::Instruction {
        self.try_get_instruction(id)
            .expect("Index not found or not an instruction")
    }

    pub fn get_mut_instruction(&mut self, id: NodeId) -> &mut node::Instruction {
        self.try_get_mut_instruction(id)
            .expect("Index not found or not an instruction")
    }

    pub fn try_get_instruction(&self, id: NodeId) -> Option<&node::Instruction> {
        if let Some(NodeObj::Instr(i)) = self.try_get_node(id) {
            return Some(i);
        }
        None
    }

    pub fn try_get_mut_instruction(&mut self, id: NodeId) -> Option<&mut node::Instruction> {
        if let Some(NodeObj::Instr(i)) = self.try_get_node_mut(id) {
            return Some(i);
        }
        None
    }

    pub fn get_variable(&self, id: NodeId) -> Result<&node::Variable, &str> {
        //TODO proper error handling
        match self.nodes.get(id.0) {
            Some(t) => match t {
                node::NodeObj::Obj(o) => Ok(o),
                _ => Err("Not an object"),
            },
            _ => Err("Invalid id"),
        }
    }

    pub fn get_mut_variable(&mut self, id: NodeId) -> Result<&mut node::Variable, &str> {
        //TODO proper error handling
        match self.nodes.get_mut(id.0) {
            Some(t) => match t {
                node::NodeObj::Obj(o) => Ok(o),
                _ => Err("Not an object"),
            },
            _ => Err("Invalid id"),
        }
    }

    pub fn get_root_value(&self, id: NodeId) -> NodeId {
        self.get_variable(id).map(|v| v.get_root()).unwrap_or(id)
    }

    pub fn add_variable(&mut self, obj: node::Variable, root: Option<NodeId>) -> NodeId {
        let id = NodeId(self.nodes.insert(NodeObj::Obj(obj)));
        match &mut self[id] {
            node::NodeObj::Obj(v) => {
                v.id = id;
                v.root = root;
            }
            _ => unreachable!(),
        }
        id
    }

    pub fn new_instruction(
        &mut self,
        lhs: NodeId,
        rhs: NodeId,
        opcode: node::Operation,
        optype: node::ObjectType,
    ) -> NodeId {
        //Add a new instruction to the nodes arena
        let mut i = node::Instruction::new(opcode, lhs, rhs, optype, Some(self.current_block));
        //Basic simplification
        optim::simplify(self, &mut i);
        if i.is_deleted {
            return i.rhs;
        }
        self.push_instruction(i)
    }

    //Retrieve the object conresponding to the const value given in argument
    // If such object does not exist, we create one
    pub fn get_or_create_const(&mut self, x: FieldElement, t: node::ObjectType) -> NodeId {
        let value = BigUint::from_bytes_be(&x.to_bytes()); //TODO a const should be a field element
        if let Some(prev_const) = self.find_const_with_type(&value, t) {
            return prev_const;
        }

        self.add_const(node::Constant {
            id: NodeId::dummy(),
            value,
            value_str: String::new(),
            value_type: t,
        })
    }

    //same as update_variable but using the var index instead of var
    pub fn update_variable_id(&mut self, var_id: NodeId, new_var: NodeId, new_value: NodeId) {
        let root_id = self.get_root_value(var_id);
        let root = self.get_variable(root_id).unwrap();
        let root_name = root.name.clone();
        let cb = self.get_current_block_mut();
        cb.update_variable(var_id, new_value);
        let vname = self.value_name.entry(var_id).or_insert(0);
        *vname += 1;
        let variable_id = *vname;

        if let Ok(nvar) = self.get_mut_variable(new_var) {
            nvar.name = format!("{}{}", root_name, variable_id);
        }
    }

    //Return the type of the operation result, based on the left hand type
    pub fn get_result_type(&self, op: Operation, lhs_type: node::ObjectType) -> node::ObjectType {
        match op {
            Operation::Eq
            | Operation::Ne
            | Operation::Ugt
            | Operation::Uge
            | Operation::Ult
            | Operation::Ule
            | Operation::Sgt
            | Operation::Sge
            | Operation::Slt
            | Operation::Sle
            | Operation::Lt
            | Operation::Gt
            | Operation::Lte
            | Operation::Gte => ObjectType::Boolean,
            Operation::Jne
            | Operation::Jeq
            | Operation::Jmp
            | Operation::Nop
            | Operation::Constrain(_)
            | Operation::Store(_) => ObjectType::NotAnObject,
            Operation::Load(adr) => self.mem.arrays[adr as usize].element_type,
            Operation::Cast | Operation::Trunc => unreachable!("cannot determine result type"),
            _ => lhs_type,
        }
    }

    //blocks/////////////////////////
    pub fn try_get_block_mut(&mut self, id: BlockId) -> Option<&mut block::BasicBlock> {
        self.blocks.get_mut(id.0)
    }

    pub fn get_current_block(&self) -> &block::BasicBlock {
        &self[self.current_block]
    }

    pub fn get_current_block_mut(&mut self) -> &mut block::BasicBlock {
        let current = self.current_block;
        &mut self[current]
    }

    pub fn iter_blocks(&self) -> impl Iterator<Item = &BasicBlock> {
        self.blocks.iter().map(|(_id, block)| block)
    }

    ////////////////PARSING THE AST//////////////////////////////////////////////
    /// Compiles the AST into the intermediate format by evaluating the main function
    pub fn evaluate_main(
        &mut self,
        env: &mut Environment,
        context: &'a Context,
        main_func_body: HirFunction, //main function
    ) -> Result<(), RuntimeError> {
        self.context = Some(context);

        let block = main_func_body.block(&context.def_interner);
        for stmt_id in block.statements() {
            self.evaluate_statement(env, stmt_id)?;
        }

        Ok(())
    }

    pub fn pause(interactive: bool) {
        if_debug::if_debug!(if interactive {
            let mut number = String::new();
            println!("Press enter to continue");
            std::io::stdin().read_line(&mut number).unwrap();
        });
    }
    //Optimise, flatten and truncate IR and then generates ACIR representation from it
    pub fn ir_to_acir(
        &mut self,
        evaluator: &mut Evaluator,
        interactive: bool,
    ) -> Result<(), RuntimeError> {
        //SSA
        dbg!("SSA:");
        self.print();
        IRGenerator::pause(interactive);

        //Optimisation
        block::compute_dom(self);
        dbg!("CSE:");
        optim::cse(self);
        self.print();
        IRGenerator::pause(interactive);
        //Unrolling
        dbg!("unrolling:");
        flatten::unroll_tree(self);
        self.print();
        IRGenerator::pause(interactive);
        optim::cse(self);
        //Truncation
        integer::overflow_strategy(self);
        self.print();
        IRGenerator::pause(interactive);
        //ACIR
        self.acir(evaluator);
        dbg!("DONE");
        Ok(())
    }

    fn evaluate_infix_expression(
        &mut self,
        lhs: NodeId,
        rhs: NodeId,
        op: HirBinaryOp,
    ) -> Result<NodeId, RuntimeError> {
        let ltype = self.get_object_type(lhs);
        //n.b. we do not verify rhs type as it should have been handled by the type checker.

        // Get the opcode from the infix operator
        let opcode = node::to_operation(op.kind, ltype);
        // Get the result type from the opcode
        let optype = self.get_result_type(opcode, ltype);
        if opcode == node::Operation::Ass {
            if let Some(lhs_ins) = self.try_get_mut_instruction(lhs) {
                if let node::Operation::Load(array) = lhs_ins.operator {
                    //make it a store rhs
                    lhs_ins.operator = node::Operation::Store(array);
                    lhs_ins.lhs = rhs;
                    return Ok(lhs);
                }
            }
        }
        Ok(self.new_instruction(lhs, rhs, opcode, optype))
    }

    pub fn evaluate_statement(
        &mut self,
        env: &mut Environment,
        stmt_id: &StmtId,
    ) -> Result<NodeId, RuntimeError> {
        let statement = self.context().def_interner.statement(stmt_id);
        match statement {
            HirStatement::Constrain(constrain_stmt) => {
                self.handle_constrain_statement(env, constrain_stmt)
            }
            HirStatement::Expression(expr) | HirStatement::Semi(expr) => {
                self.expression_to_object(env, &expr)
            }
            HirStatement::Let(let_stmt) => {
                // let statements are used to declare a higher level object
                self.handle_let_statement(env, let_stmt)
            }
            HirStatement::Assign(assign_stmt) => {
                let ident_def = self
                    .context()
                    .def_interner
                    .ident_def(&assign_stmt.identifier);
                //////////////TODO temp this is needed because we don't parse main arguments
                let ident_name = self
                    .context()
                    .def_interner
                    .ident_name(&assign_stmt.identifier);

                let lhs = if let Some(variable) = self.find_variable(&ident_def) {
                    variable
                } else {
                    //var is not defined,
                    //let's do it here for now...TODO
                    let obj = env.get(&ident_name);
                    let obj_type = node::ObjectType::get_type_from_object(&obj);
                    let new_var2 = node::Variable {
                        id: NodeId::dummy(),
                        obj_type,
                        name: ident_name.clone(),
                        root: None,
                        def: ident_def,
                        witness: node::get_witness_from_object(&obj),
                        parent_block: self.current_block,
                    };
                    let new_var2_id = self.add_variable(new_var2, None);
                    self.get_current_block_mut()
                        .update_variable(new_var2_id, new_var2_id); //DE MEME
                    self.get_variable(new_var2_id).unwrap()
                };

                //////////////////////////////----******************************************
                let new_var = node::Variable {
                    id: lhs.id,
                    obj_type: lhs.obj_type,
                    name: String::new(),
                    root: None,
                    def: ident_def,
                    witness: None,
                    parent_block: self.current_block,
                };
                let ls_root = lhs.get_root();

                //ssa: we create a new variable a1 linked to a
                let new_var_id = self.add_variable(new_var, Some(ls_root));

                let rhs_id = self.expression_to_object(env, &assign_stmt.expression)?;
                let rhs = &self[rhs_id];
                let r_type = rhs.get_type();
                let r_id = rhs.get_id();
                let result = self.new_instruction(new_var_id, r_id, node::Operation::Ass, r_type);
                self.update_variable_id(ls_root, new_var_id, result); //update the name and the value map
                Ok(result)
            }
            HirStatement::Error => unreachable!(
                "ice: compiler did not exit before codegen when a statement failed to parse"
            ),
        }
    }

    fn create_new_variable(
        &mut self,
        var_name: String,
        def: Option<IdentId>,
        env: &mut Environment,
    ) -> NodeId {
        let obj = env.get(&var_name);
        let obj_type = node::ObjectType::get_type_from_object(&obj);
        let new_var = node::Variable {
            id: NodeId::dummy(),
            obj_type,
            name: var_name,
            root: None,
            def,
            witness: node::get_witness_from_object(&obj),
            parent_block: self.current_block,
        };
        self.add_variable(new_var, None)
    }

    // Add a constraint to constrain two expression together
    fn handle_constrain_statement(
        &mut self,
        env: &mut Environment,
        constrain_stmt: HirConstrainStatement,
    ) -> Result<NodeId, RuntimeError> {
        let lhs = self.expression_to_object(env, &constrain_stmt.0.lhs)?;
        let rhs = self.expression_to_object(env, &constrain_stmt.0.rhs)?;

        let result =
        match constrain_stmt.0.operator.kind  {
            // HirBinaryOpKind::Add => binary_op::handle_add_op(lhs, rhs, self),
            // HirBinaryOpKind::Subtract => binary_op::handle_sub_op(lhs, rhs, self),
            // HirBinaryOpKind::Multiply => binary_op::handle_mul_op(lhs, rhs, self),
            // HirBinaryOpKind::Divide => binary_op::handle_div_op(lhs, rhs, self),
            HirBinaryOpKind::NotEqual => Ok(self.new_instruction(lhs, rhs, node::Operation::Constrain(ConstrainOp::Neq), node::ObjectType::NotAnObject)),
            HirBinaryOpKind::Equal => Ok(self.new_instruction(lhs, rhs, node::Operation::Constrain(ConstrainOp::Eq), node::ObjectType::NotAnObject)),
            HirBinaryOpKind::And => todo!(),
            // HirBinaryOpKind::Xor => binary_op::handle_xor_op(lhs, rhs, self),
            HirBinaryOpKind::Less => todo!(),// Ok(self.new_instruction(lhs, rhs, node::Operation::LtGate, node::ObjectType::NotAnObject)),
            HirBinaryOpKind::LessEqual => todo!(),
            HirBinaryOpKind::Greater => todo!(),
            HirBinaryOpKind::GreaterEqual => {
                todo!();
            }
            HirBinaryOpKind::Assign => {
                let err = RuntimeErrorKind::Spanless(
                    "The Binary operation `=` can only be used in declaration statements"
                        .to_string(),
                );
                Err(err)
            }
            HirBinaryOpKind::Or => {
                let err = RuntimeErrorKind::Unimplemented("The Or operation is currently not implemented. First implement in Barretenberg.".to_owned());
                Err(err)
            }
            _ => {
                let err = RuntimeErrorKind::Unimplemented("The operation is currently not supported in a constrain statement".to_owned());
                Err(err)
            }
        }.map_err(|kind|kind.add_span(constrain_stmt.0.operator.span));

        if constrain_stmt.0.operator.kind == HirBinaryOpKind::Equal {
            //TODO; the truncate strategy should benefit from this.
            //if one of them is a const, them we update the value array of the other to the same const
            // we should replace one with the other 'everywhere'
            // we should merge their property; min(max), min(bitsize),etc..
        };
        result
    }

    fn pattern_name_and_def(&self, pattern: &HirPattern) -> (String, Option<IdentId>) {
        match pattern {
            HirPattern::Identifier(id) => {
                let interner = &self.context().def_interner;
                (interner.ident_name(id), interner.ident_def(id))
            }
            HirPattern::Mutable(pattern, _) => self.pattern_name_and_def(pattern),
            HirPattern::Tuple(_, _) => todo!("Implement tuples in the backend"),
            HirPattern::Struct(_, _, _) => todo!("Implement structs in the backend"),
        }
    }

    // Let statements are used to declare higher level objects
    fn handle_let_statement(
        &mut self,
        env: &mut Environment,
        let_stmt: HirLetStatement,
    ) -> Result<NodeId, RuntimeError> {
        //create a variable from the left side of the statement, evaluate the right and generate an assign instruction.

        // Extract the expression
        let rhs_id = self.expression_to_object(env, &let_stmt.expression)?;
        //TODO: is there always an expression? if not, how can we get the type of the variable?
        let rtype = self[rhs_id].get_type();

        // Convert the LHS into an identifier
        let (variable_name, ident_def) = self.pattern_name_and_def(&let_stmt.pattern);

        if matches!(rtype, node::ObjectType::Pointer(_)) {
            if let Ok(rhs_mut) = self.get_mut_variable(rhs_id) {
                rhs_mut.def = ident_def;
                rhs_mut.name = variable_name;
                return Ok(rhs_id);
            }
        }
        //Create a new variable;
        //TODO in the name already exists, we should use something else (from env) to find a variable (identid?)

        let new_var = node::Variable {
            id: NodeId::dummy(),
            obj_type: rtype, //TODO - what if type is defined on lhs only?
            name: variable_name,
            root: None,
            def: ident_def,
            witness: None,
            parent_block: self.current_block,
        };
        let id = self.add_variable(new_var, None);

        //Assign rhs to lhs
        let result = self.new_instruction(id, rhs_id, node::Operation::Ass, rtype);
        //This new variable should not be available in outer scopes.
        let cb = self.get_current_block_mut();
        cb.update_variable(id, result); //update the value array. n.b. we should not update the name as it is the first assignment (let)
        Ok(result)
    }

    pub(crate) fn expression_to_object(
        &mut self,
        env: &mut Environment,
        expr_id: &ExprId,
    ) -> Result<NodeId, RuntimeError> {
        let expr = self.context().def_interner.expression(expr_id);
        let span = self.context().def_interner.expr_span(expr_id);
        match expr {
            HirExpression::Literal(HirLiteral::Integer(x)) => {
<<<<<<< HEAD
                let int_type = self.context().def_interner.id_type(expr_id);
                let element_type = node::ObjectType::from_type(int_type);
                Ok(self.get_or_create_const(x, element_type))
            },
            HirExpression::Literal(HirLiteral::Array(arr_lit)) => {
                //We create a MemArray
                let arr_type = self.context().def_interner.id_type(expr_id);
                let element_type = node::ObjectType::from_type(arr_type);    //WARNING array type!

                let array_index = self.mem.create_new_array(arr_lit.length as u32, element_type, &String::new());
                //We parse the array definition
                let elements = self.expression_list_to_objects(env, &arr_lit.contents);
                let array = &mut self.mem.arrays[array_index as usize];
                let array_adr = array.adr;
                for (pos, object) in elements.into_iter().enumerate() {
                    //array.witness.push(node::get_witness_from_object(&object));
                    let lhs_adr = self.get_or_create_const(FieldElement::from((array_adr + pos as u32) as u128), node::ObjectType::Unsigned(32));
                    self.new_instruction(object, lhs_adr, node::Operation::Store(array_index), element_type);
                }
                //Finally, we create a variable pointing to this MemArray
                let new_var = node::Variable {
                    id: NodeId::dummy(),
                    obj_type : node::ObjectType::Pointer(array_index),
                    name: String::new(),
                    root: None,
                    def: None,
                    witness: None,
                    parent_block: self.current_block,
                };
                Ok(self.add_variable(new_var, None))
=======
                Ok(self.new_constant(x))
            }
            HirExpression::Literal(HirLiteral::Array(_arr_lit)) => {
                //TODO - handle arrays
                todo!();
                //Ok(Object::Array(Array::from(self, env, _arr_lit)?)) 
>>>>>>> 9c3b96ec
            },
            HirExpression::Ident(x) =>  {
               Ok(ssa_form::evaluate_identifier(self, env, &x))
                //n.b this creates a new variable if it does not exist, may be we should delegate this to explicit statements (let) - TODO
            },
            HirExpression::Infix(infx) => {
                let lhs = self.expression_to_object(env, &infx.lhs)?;
                let rhs = self.expression_to_object(env, &infx.rhs)?;
                self.evaluate_infix_expression(lhs, rhs, infx.operator)
            },
            HirExpression::Cast(cast_expr) => {
                let lhs = self.expression_to_object(env, &cast_expr.lhs)?;
                let rtype = node::ObjectType::from_type(cast_expr.r#type);
                Ok(self.new_instruction(lhs, lhs, Operation::Cast, rtype))

                //We should generate a cast instruction and handle properly type conversion:
                // unsigned integer to field ; ok, just checks if bit size over FieldElement::max_num_bits()
                // signed integer to field; ok; check bit size N, retrieve sign bit s and returns x*(1-s)+s*(p-2^N+x)
                // field to unsigned integer; returns x mod 2^N when N is the bit size of the result type
                // field to signed integer; ??
                // bool to integer or field, ok: returns if (x is true) 1 else 0
                // integer to field vers bool: ok, returns (x neq 0)
                // integer to other integer type: checks rust rules TODO
                // else... Not supported (for now).
                //binary_op::handle_cast_op(self,lhs, cast_expr.r#type).map_err(|kind|kind.add_span(span))
            },
            HirExpression::Index(indexed_expr) => {
                // Currently these only happen for arrays
                let arr_def = self.context().def_interner.ident_def(&indexed_expr.collection_name);
                let arr_name = self.context().def_interner.ident_name(&indexed_expr.collection_name);
                let ident_span = self.context().def_interner.ident_span(&indexed_expr.collection_name);
                let arr_type = self.context().def_interner.id_type(arr_def.unwrap());
                let o_type = node::ObjectType::from_type(arr_type);
                let mut array_index = self.mem.arrays.len() as u32;
                let array = if let Some(moi) = self.mem.find_array(&arr_def) {
                    array_index= self.mem.get_array_index(moi).unwrap();
                    moi
                }
                 else if let Some(pointer) = self.find_variable(&arr_def) {
                    match pointer.get_type() {
                        node::ObjectType::Pointer(a_id) => {
                            array_index = a_id;
                            &self.mem.arrays[a_id as usize]
                        }
                        _ => unreachable!(),
                    }
                 }
                else {
                    let arr = env.get_array(&arr_name).map_err(|kind|kind.add_span(ident_span)).unwrap();
                    self.mem.create_array_from_object(&arr, arr_def.unwrap(), o_type, &arr_name)
                };
                //let array = self.mem.get_or_create_array(&arr, arr_def.unwrap(), o_type, arr_name);
                let address = array.adr;

                // Evaluate the index expression
                let index_as_obj = self.expression_to_object(env, &indexed_expr.index)?;
                let index_type = self.get_object_type(index_as_obj);
                let base_adr = self.get_or_create_const(FieldElement::from(address as i128), index_type);
                let adr_id = self.new_instruction(base_adr, index_as_obj, node::Operation::Add, index_type);
                 Ok(self.new_instruction(adr_id, adr_id, node::Operation::Load(array_index), o_type))
            },
            HirExpression::Call(call_expr) => {
                let func_meta = self.context().def_interner.function_meta(&call_expr.func_id);
                match func_meta.kind {
                    FunctionKind::Normal =>  {
                        //Function defined inside the Noir program.
                        todo!();
                    },
                    FunctionKind::LowLevel => {
                    // We use it's func name to find out what intrinsic function to call
                    todo!();
                    //    let attribute = func_meta.attributes.expect("all low level functions must contain an attribute which contains the opcode which it links to");
                    //    let opcode_name = attribute.foreign().expect("ice: function marked as foreign, but attribute kind does not match this");
                    //    Ok(self.handle_stdlib(env, opcode_name, call_expr))
                    },
                    FunctionKind::Builtin => { todo!();
                    //     let attribute = func_meta.attributes.expect("all builtin functions must contain an attribute which contains the function name which it links to");
                    //     let builtin_name = attribute.builtin().expect("ice: function marked as a builtin, but attribute kind does not match this");
                    //     builtin::call_builtin(self, env, builtin_name, (call_expr,span))
                    },
                 }
            },
            HirExpression::For(for_expr) => self.handle_for_expr(env,for_expr).map_err(|kind|kind.add_span(span)),
            HirExpression::If(_) => todo!(),
            HirExpression::Prefix(_) => todo!(),
            HirExpression::Literal(_) => todo!(),
            HirExpression::Block(_) => todo!("currently block expressions not in for/if branches are not being evaluated. In the future, we should be able to unify the eval_block and all places which require block_expr here"),
            HirExpression::Constructor(_) => todo!(),
            HirExpression::Tuple(_) => todo!(),
            HirExpression::MemberAccess(_) => todo!(),
            HirExpression::Error => todo!(),
            HirExpression::MethodCall(_) => unreachable!("Method calls should be desugared before codegen"),
        }
    }

    pub fn expression_list_to_objects(
        &mut self,
        env: &mut Environment,
        exprs: &[ExprId],
    ) -> Vec<NodeId> {
        let (objects, _errors): (Vec<_>, Vec<_>) = exprs
            .iter()
            .map(|expr| self.expression_to_object(env, expr))
            .partition(Result::is_ok);

        objects.into_iter().map(Result::unwrap).collect()
    }

    fn handle_for_expr(
        &mut self,
        env: &mut Environment,
        for_expr: HirForExpression,
    ) -> Result<NodeId, RuntimeErrorKind> {
        //we add the ' i = start' instruction (in the block before the join)
        let start_idx = self
            .expression_to_object(env, &for_expr.start_range)
            .map_err(|err| err.remove_span())
            .unwrap();
        let end_idx = self
            .expression_to_object(env, &for_expr.end_range)
            .map_err(|err| err.remove_span())
            .unwrap();
        //We support only const range for now
        let start = self.get_as_constant(start_idx).unwrap();
        //TODO how should we handle scope (cf. start/end_for_loop)?
        let iter_name = self
            .context
            .unwrap()
            .def_interner
            .ident_name(&for_expr.identifier);
        let iter_def = self
            .context
            .unwrap()
            .def_interner
            .ident_def(&for_expr.identifier);
        let int_type = self.context().def_interner.id_type(&for_expr.identifier);
        env.store(iter_name.clone(), Object::Constants(start));
        let iter_id = self.create_new_variable(iter_name, iter_def, env);
        let iter_var = self.get_mut_variable(iter_id).unwrap();
        iter_var.obj_type = node::ObjectType::from_type(int_type);
        let iter_type = self.get_object_type(iter_id);
        let iter_ass = self.new_instruction(iter_id, start_idx, node::Operation::Ass, iter_type);
        //We map the iterator to start_idx so that when we seal the join block, we will get the corrdect value.
        self.update_variable_id(iter_id, iter_ass, start_idx);

        //join block
        let join_idx = block::new_unsealed_block(self, block::BlockType::ForJoin, true);
        let exit_id = block::new_sealed_block(self, block::BlockType::Normal);
        self.current_block = join_idx;
        //should parse a for_expr.condition statement that should evaluate to bool, but
        //we only supports i=start;i!=end for now
        //we generate the phi for the iterator because the iterator is manually created
        let phi = self.generate_empty_phi(join_idx, iter_id);
        self.update_variable_id(iter_id, iter_id, phi); //is it still needed?
        let cond = self.new_instruction(phi, end_idx, Operation::Ne, node::ObjectType::Boolean);
        let to_fix = self.new_instruction(
            cond,
            NodeId::dummy(),
            node::Operation::Jeq,
            node::ObjectType::NotAnObject,
        );

        //Body
        let body_id = block::new_sealed_block(self, block::BlockType::Normal);
        let block = match self.context().def_interner.expression(&for_expr.block) {
            HirExpression::Block(block_expr) => block_expr,
            _ => panic!("ice: expected a block expression"),
        };
        let body_block1 = &mut self[body_id];
        body_block1.update_variable(iter_id, phi); //TODO try with just a get_current_value(iter)
        let statements = block.statements();
        for stmt in statements {
            self.evaluate_statement(env, stmt).unwrap(); //TODO return the error
        }

        //increment iter
        let one = self.get_or_create_const(FieldElement::one(), iter_type);
        let incr = self.new_instruction(phi, one, node::Operation::Add, iter_type);
        let cur_block_id = self.current_block; //It should be the body block, except if the body has CFG statements
        let cur_block = &mut self[cur_block_id];
        cur_block.update_variable(iter_id, incr);

        //body.left = join
        cur_block.left = Some(join_idx);
        let join_mut = &mut self[join_idx];
        join_mut.predecessor.push(cur_block_id);
        //jump back to join
        self.new_instruction(
            NodeId::dummy(),
            self[join_idx].get_first_instruction(),
            node::Operation::Jmp,
            node::ObjectType::NotAnObject,
        );
        //seal join
        ssa_form::seal_block(self, join_idx);

        //exit block
        self.current_block = exit_id;
        let exit_first = self.get_current_block().get_first_instruction();
        block::link_with_target(self, join_idx, Some(exit_id), Some(body_id));
        let first_instruction = self[body_id].get_first_instruction();
        self.try_get_mut_instruction(to_fix).unwrap().rhs = first_instruction;
        Ok(exit_first) //TODO what should we return???
    }

    pub fn acir(&self, evaluator: &mut Evaluator) {
        let mut acir = Acir::default();
        let mut fb = Some(&self[self.first_block]);
        while let Some(block) = fb {
            for iter in &block.instructions {
                let ins = self.get_instruction(*iter);
                acir.evaluate_instruction(ins, evaluator, self);
            }
            //TODO we should rather follow the jumps
            fb = block.left.map(|block_id| &self[block_id]);
        }
        Acir::print_circuit(&evaluator.gates);
        //   dbg!(acir.arith_cache);
    }

    pub fn generate_empty_phi(&mut self, target_block: BlockId, root: NodeId) -> NodeId {
        //Ensure there is not already a phi for the variable (n.b. probably not usefull)
        for i in &self[target_block].instructions {
            if let Some(ins) = self.try_get_instruction(*i) {
                if ins.operator == node::Operation::Phi && ins.rhs == root {
                    return *i;
                }
            }
        }

        let v_type = self.get_object_type(root);
        let new_phi = Instruction::new(Operation::Phi, root, root, v_type, Some(target_block));
        let phi_id = self.add_instruction(new_phi);
        self[target_block].instructions.insert(1, phi_id);
        phi_id
    }
}

impl std::ops::Index<BlockId> for IRGenerator<'_> {
    type Output = BasicBlock;

    fn index(&self, index: BlockId) -> &Self::Output {
        &self.blocks[index.0]
    }
}

impl std::ops::IndexMut<BlockId> for IRGenerator<'_> {
    fn index_mut(&mut self, index: BlockId) -> &mut Self::Output {
        &mut self.blocks[index.0]
    }
}

impl std::ops::Index<NodeId> for IRGenerator<'_> {
    type Output = NodeObj;

    fn index(&self, index: NodeId) -> &Self::Output {
        &self.nodes[index.0]
    }
}

impl std::ops::IndexMut<NodeId> for IRGenerator<'_> {
    fn index_mut(&mut self, index: NodeId) -> &mut Self::Output {
        &mut self.nodes[index.0]
    }
}<|MERGE_RESOLUTION|>--- conflicted
+++ resolved
@@ -674,7 +674,6 @@
         let span = self.context().def_interner.expr_span(expr_id);
         match expr {
             HirExpression::Literal(HirLiteral::Integer(x)) => {
-<<<<<<< HEAD
                 let int_type = self.context().def_interner.id_type(expr_id);
                 let element_type = node::ObjectType::from_type(int_type);
                 Ok(self.get_or_create_const(x, element_type))
@@ -705,14 +704,6 @@
                     parent_block: self.current_block,
                 };
                 Ok(self.add_variable(new_var, None))
-=======
-                Ok(self.new_constant(x))
-            }
-            HirExpression::Literal(HirLiteral::Array(_arr_lit)) => {
-                //TODO - handle arrays
-                todo!();
-                //Ok(Object::Array(Array::from(self, env, _arr_lit)?)) 
->>>>>>> 9c3b96ec
             },
             HirExpression::Ident(x) =>  {
                Ok(ssa_form::evaluate_identifier(self, env, &x))
