--- conflicted
+++ resolved
@@ -35,7 +35,7 @@
 }
 
 impl Value {
-    fn into_id(&self) -> NodeId {
+    fn unwrap_id(&self) -> NodeId {
         match self {
             Value::Single(id) => *id,
             Value::Struct(_) => panic!("Tried to unwrap a struct into a single value"),
@@ -51,7 +51,7 @@
     main_func_body: HirFunction, //main function
 ) -> Result<SsaContext<'a>, RuntimeError> {
     let mut this = IRGenerator::new(context);
-    let block = main_func_body.block(&this.def_interner());
+    let block = main_func_body.block(this.def_interner());
     for stmt_id in block.statements() {
         this.evaluate_statement(env, stmt_id)?;
     }
@@ -218,8 +218,8 @@
                 // we should replace one with the other 'everywhere'
                 // we should merge their property; min(max), min(bitsize),etc..
                 Ok(self.context.new_instruction(
-                    lhs.into_id(),
-                    rhs.into_id(),
+                    lhs.unwrap_id(),
+                    rhs.unwrap_id(),
                     node::Operation::EqGate,
                     node::ObjectType::NotAnObject,
                 ))
@@ -294,10 +294,10 @@
                     .iter_fields()
                     .zip(field_values)
                     .map(|((field_name, field_type), (value_name, field_value))| {
-                        assert_eq!(field_name.as_ref(), &value_name);
+                        assert_eq!(field_name, value_name);
                         let name = format!("{}.{}", basename, field_name);
-                        let value = self.bind_fresh_pattern(&name, field_type, field_value);
-                        (field_name.to_string(), value)
+                        let value = self.bind_fresh_pattern(&name, &field_type, field_value);
+                        (field_name, value)
                     })
                     .collect();
                 Value::Struct(values)
@@ -366,7 +366,7 @@
             }
             (Value::Struct(lhs_fields), Value::Struct(rhs_fields)) => {
                 assert_eq!(lhs_fields.len(), rhs_fields.len());
-                for (lhs_field, rhs_field) in lhs_fields.into_iter().zip(rhs_fields) {
+                for (lhs_field, rhs_field) in lhs_fields.iter().zip(rhs_fields) {
                     assert_eq!(lhs_field.0, rhs_field.0);
                     self.assign_pattern(&lhs_field.1, rhs_field.1);
                 }
@@ -403,14 +403,7 @@
         let expr = self.def_interner().expression(expr_id);
         let span = self.def_interner().expr_span(expr_id);
         match expr {
-<<<<<<< HEAD
-            HirExpression::Literal(HirLiteral::Integer(x)) =>
-            Ok(Value::Single(self.context.new_constant(x))),
-=======
-            HirExpression::Literal(HirLiteral::Integer(x)) => {
-                Ok(self.new_constant(x))
-            }
->>>>>>> 9c3b96ec
+            HirExpression::Literal(HirLiteral::Integer(x)) => Ok(Value::Single(self.context.new_constant(x))),
             HirExpression::Literal(HirLiteral::Array(_arr_lit)) => {
                 //TODO - handle arrays
                 todo!();
@@ -424,8 +417,8 @@
                 // Note: using .into_id() here disallows structs/tuples in infix expressions.
                 // The type checker currently disallows this as well but we may want to allow
                 // for e.g. struct == struct in the future
-                let lhs = self.expression_to_object(env, &infx.lhs)?.into_id();
-                let rhs = self.expression_to_object(env, &infx.rhs)?.into_id();
+                let lhs = self.expression_to_object(env, &infx.lhs)?.unwrap_id();
+                let rhs = self.expression_to_object(env, &infx.rhs)?.unwrap_id();
                 self.evaluate_infix_expression(lhs, rhs, infx.operator)
             },
             HirExpression::Cast(cast_expr) => {
@@ -433,7 +426,7 @@
                 let rtype = cast_expr.r#type.into();
 
                 // Note: using .into_id here means structs/tuples are disallowed as the lhs of a cast expression
-                Ok(Value::Single(self.context.new_cast_expression(lhs.into_id(), rtype)))
+                Ok(Value::Single(self.context.new_cast_expression(lhs.unwrap_id(), rtype)))
 
                 //We should generate a cast instruction and handle properly type conversion:
                 // unsigned integer to field ; ok, just checks if bit size over FieldElement::max_num_bits()
@@ -453,7 +446,7 @@
                 let _arr = env.get_array(&arr_name).map_err(|kind|kind.add_span(ident_span))?;
                 //
                 // Evaluate the index expression
-                let index_as_obj = self.expression_to_object(env, &indexed_expr.index)?.into_id();
+                let index_as_obj = self.expression_to_object(env, &indexed_expr.index)?.unwrap_id();
                 let index_as_u128 = if let Some(index_as_constant) = self.context.get_as_constant(index_as_obj) {
                     index_as_constant.to_u128()
                 }
@@ -567,12 +560,12 @@
             .expression_to_object(env, &for_expr.start_range)
             .map_err(|err| err.remove_span())
             .unwrap()
-            .into_id();
+            .unwrap_id();
         let end_idx = self
             .expression_to_object(env, &for_expr.end_range)
             .map_err(|err| err.remove_span())
             .unwrap()
-            .into_id();
+            .unwrap_id();
         //We support only const range for now
         let start = self.context.get_as_constant(start_idx).unwrap();
         //TODO how should we handle scope (cf. start/end_for_loop)?
