use super::{
    code_gen::IRGenerator,
    node::{self, Node, NodeEval},
};
use acvm::FieldElement;
use arena::Index;
use std::collections::{HashMap, VecDeque};

//returns the NodeObj index of a NodeEval object
//if NodeEval is a constant, it may creates a new NodeObj corresponding to the constant value
pub fn to_index(eval: &mut IRGenerator, obj: node::NodeEval) -> Index {
    match obj {
        node::NodeEval::Const(c, t) => eval.get_const(c, t),
        node::NodeEval::Idx(i) => i,
    }
}

// If NodeEval refers to a constant NodeObj, we return a constant NodeEval
pub fn to_const(eval: &IRGenerator, obj: node::NodeEval) -> node::NodeEval {
    match obj {
        node::NodeEval::Const(_, _) => obj,
        node::NodeEval::Idx(i) => {
            if let Some(node::NodeObj::Const(c)) = eval.get_object(i) {
                return node::NodeEval::Const(
                    FieldElement::from_be_bytes_reduce(&c.value.to_bytes_be()),
                    c.get_type(),
                );
            }
            obj
        }
    }
}

// Performs constant folding, arithmetic simplifications and move to standard form
pub fn simplify(eval: &mut IRGenerator, ins: &mut node::Instruction) {
    //1. constant folding
    let l_eval = to_const(eval, node::NodeEval::Idx(ins.lhs));
    let r_eval = to_const(eval, node::NodeEval::Idx(ins.rhs));
    let result = ins.evaluate(&l_eval, &r_eval);
    let mut result_idx = None;
    match result {
        NodeEval::Const(c, t) => result_idx = Some(eval.get_const(c, t)),
        NodeEval::Idx(i) => {
            if i != ins.idx {
                result_idx = Some(i);
            }
        }
    };
    if let Some(idx) = result_idx {
        ins.is_deleted = true;
        ins.rhs = idx;
        return;
    }

    //2. standard form
    ins.standard_form();

    //3. left-overs (it requires &mut eval)
    if let NodeEval::Const(r_const, r_type) = r_eval {
        match ins.operator {
            node::Operation::udiv => {
                //TODO handle other bitsize, not only u32!!
                ins.rhs = eval.get_const(
                    FieldElement::from((1_u32 / (r_const.to_u128() as u32)) as i128),
                    r_type,
                );
                ins.operator = node::Operation::mul
            }
            node::Operation::sdiv => {
                //TODO handle other bitsize, not only i32!!
                ins.rhs = eval.get_const(
                    FieldElement::from((1_i32 / (r_const.to_u128() as i32)) as i128),
                    r_type,
                );
                ins.operator = node::Operation::mul
            }
            node::Operation::div => {
                ins.rhs = eval.get_const(r_const.inverse(), r_type);
                ins.operator = node::Operation::mul
            }
            node::Operation::xor => {
                if !r_const.is_zero() {
                    ins.operator = node::Operation::not;
                    return;
                }
            }
            _ => (),
        }
    }
    if let NodeEval::Const(l_const, _) = l_eval {
        if !l_const.is_zero() && ins.operator == node::Operation::xor {
            ins.operator = node::Operation::not;
            ins.lhs = ins.rhs;
        }
    }
}

////////////////////CSE////////////////////////////////////////

pub fn find_similar_instruction(
    eval: &IRGenerator,
    lhs: arena::Index,
    rhs: arena::Index,
    prev_ins: &VecDeque<arena::Index>,
) -> Option<arena::Index> {
    for iter in prev_ins {
        if let Some(ins) = eval.try_get_instruction(*iter) {
            if ins.lhs == lhs && ins.rhs == rhs {
                return Some(*iter);
            }
        }
    }
    None
}

pub fn propagate(eval: &IRGenerator, idx: arena::Index) -> arena::Index {
    let mut result = idx;
    if let Some(obj) = eval.try_get_instruction(idx) {
        if obj.operator == node::Operation::ass || obj.is_deleted {
            result = obj.rhs;
        }
    }
    result
}

//common subexpression elimination, starting from the root
pub fn cse(eval: &mut IRGenerator) {
    let mut anchor: HashMap<node::Operation, VecDeque<arena::Index>> = HashMap::new();
    cse_tree(eval, eval.first_block, &mut anchor);
}

//Perform CSE for the provided block and then process its children following the dominator tree, passing around the anchor list.
pub fn cse_tree(
    eval: &mut IRGenerator,
    b_idx: arena::Index,
    anchor: &mut HashMap<node::Operation, VecDeque<arena::Index>>,
) {
    let mut i_list: Vec<arena::Index> = Vec::new();
    block_cse(eval, b_idx, anchor, &mut i_list);
    let block = eval.get_block(b_idx);
    let bd = block.dominated.clone();
    for b in bd {
        cse_tree(eval, b, &mut anchor.clone());
    }
}

//Performs common subexpression elimination and copy propagation on a block
pub fn block_cse(
    eval: &mut IRGenerator,
    b_idx: arena::Index,
    anchor: &mut HashMap<node::Operation, VecDeque<arena::Index>>,
    block_list: &mut Vec<arena::Index>,
) {
    let mut new_list: Vec<arena::Index> = Vec::new();
    let bb = eval.blocks.get(b_idx).unwrap();

    if block_list.is_empty() {
        //RIA...
        for iter in &bb.instructions {
            block_list.push(*iter);
        }
    }

    for iter in block_list {
        if let Some(ins) = eval.try_get_instruction(*iter) {
            let mut to_delete = false;
            let mut i_lhs = ins.lhs;
            let mut i_rhs = ins.rhs;
            let mut phi_args: Vec<(arena::Index, arena::Index)> = Vec::new();
            let mut to_update_phi = false;
            anchor
                .entry(ins.operator)
<<<<<<< HEAD
                .or_insert_with(|| VecDeque::new());
=======
                .or_insert_with(|| {VecDeque::new()});
            if ins.is_deleted {
                continue;
            }
>>>>>>> 858f0ad5
            if node::is_binary(ins.operator) {
                //binary operation:
                i_lhs = propagate(eval, ins.lhs);
                i_rhs = propagate(eval, ins.rhs);
                if let Some(j) =
                    find_similar_instruction(eval, i_lhs, i_rhs, &anchor[&ins.operator])
                {
                    to_delete = true; //we want to delete ins but ins is immutable so we use the new_list instead
                    i_rhs = j;
                } else {
                    new_list.push(*iter);
                    anchor.get_mut(&ins.operator).unwrap().push_front(*iter);
                    //TODO - Take into account store and load for arrays
                }
            } else if ins.operator == node::Operation::ass {
                //assignement
                i_rhs = propagate(eval, ins.rhs);
                to_delete = true;
            } else if ins.operator == node::Operation::phi {
                // propagate phi arguments
                for a in &ins.phi_arguments {
                    phi_args.push((propagate(eval, a.0), a.1));
                    if phi_args.last().unwrap().0 != a.0 {
                        to_update_phi = true;
                    }
                }
                if let Some(first) = node::Instruction::simplify_phi(ins.idx, &phi_args) {
                    if first == ins.idx {
                        new_list.push(*iter);
                    } else {
                        to_delete = true;
                        i_rhs = first;
                        to_update_phi = false;
                    }
                } else {
                    to_delete = true;
                }
            } else {
                new_list.push(*iter);
            }
            if to_update_phi {
                let update = eval.get_mut_instruction(*iter);
                update.phi_arguments = phi_args;
            } else if to_delete || ins.lhs != i_lhs || ins.rhs != i_rhs {
                //update i:
                let ii_l = ins.lhs;
                let ii_r = ins.rhs;
                let update = eval.get_mut_instruction(*iter);
                update.lhs = i_lhs;
                update.rhs = i_rhs;
                update.is_deleted = to_delete;
                //update instruction name - for debug/pretty print purposes only /////////////////////
                if let Some(node::Instruction {
                    operator: node::Operation::ass,
                    lhs,
                    ..
                }) = eval.try_get_instruction(ii_l)
                {
                    if let Ok(lv) = eval.get_variable(*lhs) {
                        let i_name = lv.name.clone();
                        if let Some(p_ins) = eval.try_get_mut_instruction(i_lhs) {
                            if p_ins.res_name.is_empty() {
                                p_ins.res_name = i_name;
                            }
                        }
                    }
                }
                if let Some(node::Instruction {
                    operator: node::Operation::ass,
                    lhs,
                    ..
                }) = eval.try_get_instruction(ii_r)
                {
                    if let Ok(lv) = eval.get_variable(*lhs) {
                        let i_name = lv.name.clone();
                        if let Some(p_ins) = eval.try_get_mut_instruction(i_rhs) {
                            if p_ins.res_name.is_empty() {
                                p_ins.res_name = i_name;
                            }
                        }
                    }
                }
                ////////////////////////////////////////update instruction name for debug purposes////////////////////////////////
            }
        }
    }
    let bb = eval.blocks.get_mut(b_idx).unwrap();
    bb.instructions = new_list;
}<|MERGE_RESOLUTION|>--- conflicted
+++ resolved
@@ -170,14 +170,10 @@
             let mut to_update_phi = false;
             anchor
                 .entry(ins.operator)
-<<<<<<< HEAD
-                .or_insert_with(|| VecDeque::new());
-=======
                 .or_insert_with(|| {VecDeque::new()});
             if ins.is_deleted {
                 continue;
             }
->>>>>>> 858f0ad5
             if node::is_binary(ins.operator) {
                 //binary operation:
                 i_lhs = propagate(eval, ins.lhs);
