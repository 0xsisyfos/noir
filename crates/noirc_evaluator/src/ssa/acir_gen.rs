<<<<<<< HEAD
use super::mem::MemArray;
use super::node::{Instruction, Operation};
use acvm::FieldElement;

use arena::Index;

use num_traits::{One, Zero};
=======
use super::node::NodeId;
use super::node::{Instruction, Operation};
use acvm::FieldElement;
use num_traits::One;
use num_traits::Zero;
>>>>>>> 65288086
use std::cmp::Ordering;
use std::collections::HashMap;
use std::ops::{Mul, Neg};
//use crate::acir::native_types::{Arithmetic, Witness};
use crate::ssa::{code_gen::IRGenerator, mem, node, node::Node};
use crate::Evaluator;
use crate::Gate;
use crate::RuntimeErrorKind;
use acvm::acir::circuit::gate::Directive;
use acvm::acir::native_types::{Arithmetic, Linear, Witness};
use num_bigint::BigUint;
use std::convert::TryInto;

#[derive(Default)]
pub struct Acir {
<<<<<<< HEAD
    pub arith_cache: HashMap<Index, InternalVar>,
    pub memory_map: HashMap<u32, InternalVar>, //maps memory adress to expression
    pub memory_witness: HashMap<u32, Vec<Witness>>, //map arrays to their witness...temporary
=======
    pub arith_cache: HashMap<NodeId, InternalVar>,
>>>>>>> 65288086
}

#[derive(Default, Clone, Debug)]
pub struct InternalVar {
    expression: Arithmetic,
    //value: FieldElement,     //not used for now
    witness: Option<Witness>,
    id: Option<NodeId>,
}
impl InternalVar {
    pub fn is_equal(&self, b: &InternalVar) -> bool {
        (self.id.is_some() && self.id == b.id)
            || (self.witness.is_some() && self.witness == b.witness)
            || self.expression == b.expression
    }

    fn new(expression: Arithmetic, witness: Option<Witness>, id: NodeId) -> InternalVar {
        InternalVar {
            expression,
            witness,
            id: Some(id),
        }
    }

    pub fn to_const(&self) -> Option<FieldElement> {
        if self.expression.mul_terms.is_empty() && self.expression.linear_combinations.is_empty() {
            return Some(self.expression.q_c);
        }
        None
    }
}

impl From<Arithmetic> for InternalVar {
    fn from(arith: Arithmetic) -> InternalVar {
        let w = is_unit(&arith);
        InternalVar {
            expression: arith,
            witness: w,
            idx: None,
        }
    }
}

impl From<Witness> for InternalVar {
    fn from(w: Witness) -> InternalVar {
        InternalVar {
            expression: from_witness(w),
            witness: Some(w),
            idx: None,
        }
    }
}

impl Acir {
    //This function stores the substitution with the arithmetic expression in the cache
    //When an instruction performs arithmetic operation, its output can be represented as an arithmetic expression of its arguments
    //Substitute a nodeobj as an arithmetic expression
    fn substitute(
        &mut self,
        id: NodeId,
        evaluator: &mut Evaluator,
<<<<<<< HEAD
        igen: &IRGenerator,
=======
        irgen: &IRGenerator,
>>>>>>> 65288086
    ) -> InternalVar {
        if self.arith_cache.contains_key(&id) {
            return self.arith_cache[&id].clone();
        }
<<<<<<< HEAD
        let var = match igen.get_object(idx) {
=======
        let var = match irgen.try_get_node(id) {
>>>>>>> 65288086
            Some(node::NodeObj::Const(c)) => {
                let f_value = FieldElement::from_be_bytes_reduce(&c.value.to_bytes_be()); //TODO const should be a field
                let expr = Arithmetic {
                    mul_terms: Vec::new(),
                    linear_combinations: Vec::new(),
                    q_c: f_value, //TODO handle other types
                };
                InternalVar::new(expr, None, id)
            }
            Some(node::NodeObj::Obj(v)) => {
                let w = if let Some(w1) = v.witness {
                    w1
                } else {
                    evaluator.add_witness_to_cs()
                };
                let expr = Arithmetic::from(&w);
                InternalVar::new(expr, Some(w), id)
            }
            _ => {
                let w = evaluator.add_witness_to_cs();
                let expr = Arithmetic::from(&w);
                InternalVar::new(expr, Some(w), id)
            }
        };

        self.arith_cache.insert(id, var.clone());
        var
    }

    pub fn evaluate_instruction(
        &mut self,
        ins: &Instruction,
        evaluator: &mut Evaluator,
<<<<<<< HEAD
        igen: &IRGenerator,
=======
        irgen: &IRGenerator,
>>>>>>> 65288086
    ) {
        if ins.operator == Operation::Nop {
            return;
        }
<<<<<<< HEAD
        let l_c = self.substitute(ins.lhs, evaluator, igen);
        let r_c = self.substitute(ins.rhs, evaluator, igen);
        let mut output_var = match ins.operator {
=======
        let l_c = self.substitute(ins.lhs, evaluator, irgen);
        let r_c = self.substitute(ins.rhs, evaluator, irgen);
        let output = match ins.operator {
>>>>>>> 65288086
            Operation::Add | Operation::SafeAdd => {
                InternalVar::from(add(&l_c.expression, FieldElement::one(), &r_c.expression))
            }
            Operation::Sub | Operation::SafeSub => {
                //we need the type of rhs and its max value, then:
                //lhs-rhs+k*2^bit_size where k=ceil(max_value/2^bit_size)
<<<<<<< HEAD
                let bit_size = igen.get_object(ins.rhs).unwrap().bits();
=======
                let bit_size = irgen[ins.rhs].size_in_bits();
>>>>>>> 65288086
                let r_big = BigUint::one() << bit_size;
                let mut k = &ins.max_value / &r_big;
                if &ins.max_value % &r_big != BigUint::zero() {
                    k = &k + BigUint::one();
                }
                k = &k * r_big;
                let f = FieldElement::from_be_bytes_reduce(&k.to_bytes_be());
                let mut output = add(
                    &l_c.expression,
                    FieldElement::from(-1_i128),
                    &r_c.expression,
                );
                output.q_c += f;
                InternalVar {
                    expression: output,
                    witness: None,
                    idx: None,
                }
            }
            Operation::Mul | Operation::SafeMul => {
                InternalVar::from(evaluate_mul(&l_c, &r_c, evaluator))
            }
            Operation::Udiv => {
                let (q_wit, _) = evaluate_udiv(&l_c, &r_c, evaluator);
                InternalVar::from(q_wit)
            }
            Operation::Sdiv => InternalVar::from(evaluate_sdiv(&l_c, &r_c, evaluator).0),
            Operation::Urem => {
                let (_, r_wit) = evaluate_udiv(&l_c, &r_c, evaluator);
                InternalVar::from(r_wit)
            }
            Operation::Srem => InternalVar::from(evaluate_sdiv(&l_c, &r_c, evaluator).1),
            Operation::Div => InternalVar::from(mul(
                &l_c.expression,
                &from_witness(evaluate_inverse(&r_c.expression, evaluator)),
            )),
            Operation::Eq => {
                InternalVar::from(self.evaluate_eq(ins.lhs, ins.rhs, &l_c, &r_c, igen, evaluator))
            }
            Operation::Ne => {
                InternalVar::from(self.evaluate_neq(ins.lhs, ins.rhs, &l_c, &r_c, igen, evaluator))
            }
            Operation::Ugt => todo!(),
            Operation::Uge => todo!(),
            Operation::Ult => todo!(),
            Operation::Ule => todo!(),
            Operation::Sgt => todo!(),
            Operation::Sge => todo!(),
            Operation::Slt => todo!(),
            Operation::Sle => todo!(),
            Operation::Lt => todo!(),
            Operation::Gt => todo!(),
            Operation::Lte => evaluate_cmp(&l_c, &r_c, 32, evaluator).into(), //TODO we need the bit_size from the instruction
            Operation::Gte => evaluate_cmp(&r_c, &l_c, 32, evaluator).into(), //TODO we need the bit_size from the instruction
            Operation::And => {
                InternalVar::from(evaluate_and(l_c, r_c, ins.res_type.bits(), evaluator))
            }
            Operation::Not => todo!(),
            Operation::Or => todo!(),
            Operation::Xor => {
                InternalVar::from(evaluate_xor(l_c, r_c, ins.res_type.bits(), evaluator))
            }
            Operation::Cast => l_c.clone(),
            Operation::Ass | Operation::Jne | Operation::Jeq | Operation::Jmp | Operation::Phi => {
                todo!("invalid instruction");
            }
            Operation::Trunc => {
                assert!(is_const(&r_c.expression));
                InternalVar::from(evaluate_truncate(
                    l_c,
                    r_c.expression.q_c.to_u128().try_into().unwrap(),
                    ins.bit_size,
                    evaluator,
                ))
            }
            Operation::Intrinsic(_) => todo!("Intrinsic"),
            Operation::Nop => InternalVar::default(),
            Operation::Constrain(op) => match op {
                node::ConstrainOp::Eq => {
                    InternalVar::from(self.equalize(ins.lhs, ins.rhs, &l_c, &r_c, igen, evaluator))
                }
                node::ConstrainOp::Neq => {
                    InternalVar::from(self.distinct(ins.lhs, ins.rhs, &l_c, &r_c, igen, evaluator))
                }
            },
            Operation::Load(array_idx) => {
                //retrieves the value from the map if address is known at compile time:
                //address = l_c and should be constant
                if let Some(val) = l_c.to_const() {
                    let address = mem::Memory::as_u32(val);
                    if self.memory_map.contains_key(&address) {
                        InternalVar::from(self.memory_map[&address].expression.clone())
                    } else {
                        //if not found, then it must be a witness (else it is non-initialised memory)
                        let array = &igen.mem.arrays[array_idx as usize];
                        let index = (address - array.adr) as usize;
                        let w = if array.witness.len() > index {
                            array.witness[index]
                        } else {
                            self.memory_witness[&array_idx][index]
                        };
                        InternalVar::from(w)
                    }
                } else {
                    todo!("dynamic arrays are not implemented yet");
                }
            }

<<<<<<< HEAD
            Operation::Store(_) => {
                //maps the address to the rhs if address is known at compile time
                if let Some(val) = r_c.to_const() {
                    let address = mem::Memory::as_u32(val);
                    self.memory_map.insert(address, l_c);
                    dbg!(&self.memory_map);
                    //we do not generate constraint, so no output.
                    InternalVar::default()
                } else {
                    todo!("dynamic arrays are not implemented yet");
                }
            }
        };

        output_var.idx = Some(ins.idx);

        self.arith_cache.insert(ins.idx, output_var);
=======
        let output_var = InternalVar {
            expression: output,
            //value: FieldElement::from(0_u32),
            id: Some(ins.id),
            witness: None, //TODO put the witness when it exist
        };

        self.arith_cache.insert(ins.id, output_var);
>>>>>>> 65288086
    }

    pub fn print_circuit(gates: &[Gate]) {
        for gate in gates {
            println!("{:?}", gate);
        }
    }

    //Load array values into InternalVars
    //If create_witness is true, we create witnesses for values that do not have witness
    pub fn load_array(
        &mut self,
        array: &MemArray,
        array_index: u32,
        create_witness: bool,
        evaluator: &mut Evaluator,
    ) -> Vec<InternalVar> {
        (0..array.len)
            .map(|i| {
                let address = array.adr + i;
                if let Some(memory) = self.memory_map.get_mut(&address) {
                    if create_witness && memory.witness.is_none() {
                        let (_, w) =
                            evaluator.create_intermediate_variable(memory.expression.clone());
                        self.memory_map.get_mut(&address).unwrap().witness = Some(w);
                    }
                    self.memory_map[&address].clone()
                } else if let Some(memory) = self.memory_witness.get(&array_index) {
                    let w = memory[i as usize];
                    w.into()
                } else {
                    let w = array.witness[i as usize];
                    w.into()
                }
            })
            .collect()
    }

    pub fn evaluate_neq(
        &mut self,
        lhs: Index,
        rhs: Index,
        l_c: &InternalVar,
        r_c: &InternalVar,
        igen: &IRGenerator,
        evaluator: &mut Evaluator,
    ) -> Arithmetic {
        if let (Some(a), Some(b)) = (
            super::mem::Memory::deref(igen, lhs),
            super::mem::Memory::deref(igen, rhs),
        ) {
            let array_a = &igen.mem.arrays[a as usize];
            let array_b = &igen.mem.arrays[b as usize];

            if array_a.len == array_b.len {
                let mut x = InternalVar {
                    expression: self.zerop_array_sum(array_a, a, array_b, b, evaluator),
                    witness: None,
                    idx: None,
                };
                x.witness = Some(generate_witness(&x, evaluator));
                from_witness(evaluate_zerop(&x, evaluator))
            } else {
                //If length are different, then the arrays are different
                Arithmetic {
                    mul_terms: Vec::new(),
                    linear_combinations: Vec::new(),
                    q_c: FieldElement::one(),
                }
            }
        } else {
            let mut x = InternalVar::from(subtract(
                &l_c.expression,
                FieldElement::one(),
                &r_c.expression,
            ));
            x.witness = Some(generate_witness(&x, evaluator));
            from_witness(evaluate_zerop(&x, evaluator))
        }
    }

    pub fn evaluate_eq(
        &mut self,
        lhs: Index,
        rhs: Index,
        l_c: &InternalVar,
        r_c: &InternalVar,
        igen: &IRGenerator,
        evaluator: &mut Evaluator,
    ) -> Arithmetic {
        subtract(
            &Arithmetic {
                mul_terms: Vec::new(),
                linear_combinations: Vec::new(),
                q_c: FieldElement::one(),
            },
            FieldElement::one(),
            &self.evaluate_neq(lhs, rhs, l_c, r_c, igen, evaluator),
        )
    }

    //Constraint lhs to be different than rhs
    pub fn distinct(
        &mut self,
        lhs: Index,
        rhs: Index,
        l_c: &InternalVar,
        r_c: &InternalVar,
        igen: &IRGenerator,
        evaluator: &mut Evaluator,
    ) -> Arithmetic {
        if let (Some(a), Some(b)) = (
            super::mem::Memory::deref(igen, lhs),
            super::mem::Memory::deref(igen, rhs),
        ) {
            let array_a = &igen.mem.arrays[a as usize];
            let array_b = &igen.mem.arrays[b as usize];
            //If length are different, then the arrays are different
            if array_a.len == array_b.len {
                let sum = self.zerop_array_sum(array_a, a, array_b, b, evaluator);
                evaluate_inverse(&sum, evaluator);
            }
        } else {
            let diff = subtract(&l_c.expression, FieldElement::one(), &r_c.expression);
            evaluate_inverse(&diff, evaluator);
        }
        Arithmetic::default()
    }

    //Constraint lhs to be equal to rhs
    pub fn equalize(
        &mut self,
        lhs: Index,
        rhs: Index,
        l_c: &InternalVar,
        r_c: &InternalVar,
        igen: &IRGenerator,
        evaluator: &mut Evaluator,
    ) -> Arithmetic {
        if let (Some(a), Some(b)) = (
            super::mem::Memory::deref(igen, lhs),
            super::mem::Memory::deref(igen, rhs),
        ) {
            let a_values = self.load_array(&igen.mem.arrays[a as usize], a, false, evaluator);
            let b_values = self.load_array(&igen.mem.arrays[b as usize], b, false, evaluator);
            assert!(a_values.len() == b_values.len());
            for i in 0..a_values.len() {
                let array_diff = subtract(
                    &a_values[i].expression,
                    FieldElement::one(),
                    &b_values[i].expression,
                );
                evaluator.gates.push(Gate::Arithmetic(array_diff));
            }
            Arithmetic::default()
        } else {
            let output = add(
                &l_c.expression,
                FieldElement::from(-1_i128),
                &r_c.expression,
            );
            evaluator.gates.push(Gate::Arithmetic(output.clone()));
            output
        }
    }

    //Generates gates for the expression: \sum_i(zerop(A[i]-B[i]))
    fn zerop_array_sum(
        &mut self,
        a: &MemArray,
        a_idx: u32,
        b: &MemArray,
        b_idx: u32,
        evaluator: &mut Evaluator,
    ) -> Arithmetic {
        let mut sum = Arithmetic::default();

        let a_values = self.load_array(a, a_idx, false, evaluator);
        let b_values = self.load_array(b, b_idx, false, evaluator);

        for i in 0..a.len {
            let diff_expr = subtract(
                &a_values[i as usize].expression,
                FieldElement::one(),
                &b_values[i as usize].expression,
            );

            let diff_witness = evaluator.add_witness_to_cs();
            let diff_var = InternalVar {
                //in cache??
                expression: diff_expr.clone(),
                witness: Some(diff_witness),
                idx: None,
            };
            evaluator.gates.push(Gate::Arithmetic(subtract(
                &diff_expr,
                FieldElement::one(),
                &from_witness(diff_witness),
            )));
            //TODO: avoid creating witnesses for diff
            sum = add(
                &sum,
                FieldElement::one(),
                &from_witness(evaluate_zerop(&diff_var, evaluator)),
            );
        }
        sum
    }
}

//Returns 1 if lhs <= rhs
pub fn evaluate_cmp(
    lhs: &InternalVar,
    rhs: &InternalVar,
    bit_size: u32,
    evaluator: &mut Evaluator,
) -> Witness {
    //TODO use quad_decomposition gate for barretenberg
    let sub_expr = subtract(&lhs.expression, FieldElement::one(), &rhs.expression);
    let bits = split(&sub_expr, bit_size + 1, evaluator);
    bits[bit_size as usize]
}

//Performs bit decomposition
pub fn split(lhs: &Arithmetic, bit_size: u32, evaluator: &mut Evaluator) -> Vec<Witness> {
    let mut bits = Arithmetic::default();
    let mut two_pow = FieldElement::one();
    let two = FieldElement::from(2_i128);
    let mut result = Vec::new();
    for _ in 0..bit_size {
        let bit_witness = evaluator.add_witness_to_cs();
        result.push(bit_witness);
        bits = add(&bits, two_pow, &from_witness(bit_witness));
        two_pow = two_pow.mul(two);
    }
    evaluator
        .gates
        .push(Gate::Arithmetic(subtract(lhs, FieldElement::one(), &bits)));
    //todo witness values for solver
    result
}

pub fn evaluate_and(
    lhs: InternalVar,
    rhs: InternalVar,
    bit_size: u32,
    evaluator: &mut Evaluator,
) -> Arithmetic {
    let result = evaluator.add_witness_to_cs();
    let a_witness = generate_witness(&lhs, evaluator);
    let b_witness = generate_witness(&rhs, evaluator);
    //TODO checks the cost of the gate vs bit_size (cf. #164)
    evaluator
        .gates
        .push(Gate::And(acvm::acir::circuit::gate::AndGate {
            a: a_witness,
            b: b_witness,
            result,
            num_bits: bit_size,
        }));
    Arithmetic::from(Linear::from_witness(result))
}

pub fn evaluate_xor(
    lhs: InternalVar,
    rhs: InternalVar,
    bit_size: u32,
    evaluator: &mut Evaluator,
) -> Witness {
    let result = evaluator.add_witness_to_cs();

    let a_witness = generate_witness(&lhs, evaluator);
    let b_witness = generate_witness(&rhs, evaluator);
    //TODO checks the cost of the gate vs bit_size (cf. #164)
    evaluator
        .gates
        .push(Gate::Xor(acvm::acir::circuit::gate::XorGate {
            a: a_witness,
            b: b_witness,
            result,
            num_bits: bit_size,
        }));
    result
}

//truncate lhs (a number whose value requires max_bits) into a rhs-bits number: i.e it returns b such that lhs mod 2^rhs is b
pub fn evaluate_truncate(
    lhs: InternalVar,
    rhs: u32,
    max_bits: u32,
    evaluator: &mut Evaluator,
) -> Witness {
    assert!(max_bits > rhs);
    //1. Generate witnesses a,b,c
    //TODO: we should truncate the arithmetic expression (and so avoid having to create a witness)
    // if lhs is not a witness, but this requires a new truncate directive...TODO
    let a_witness = generate_witness(&lhs, evaluator);
    let b_witness = evaluator.add_witness_to_cs();
    let c_witness = evaluator.add_witness_to_cs();
    evaluator.gates.push(Gate::Directive(Directive::Truncate {
        a: a_witness,
        b: b_witness,
        c: c_witness,
        bit_size: rhs,
    }));

    range_constraint(b_witness, rhs, evaluator).unwrap_or_else(|err| {
        dbg!(err);
    }); //TODO propagate the error using ?
    range_constraint(c_witness, max_bits - rhs, evaluator).unwrap_or_else(|err| {
        dbg!(err);
    });

    //2. Add the constraint a = b+2^Nc
    let mut f = FieldElement::from(2_i128);
    f = f.pow(&FieldElement::from(rhs as i128));
    let b_arith = from_witness(b_witness);
    let c_arith = from_witness(c_witness);
    let res = add(&b_arith, f, &c_arith); //b+2^Nc
    let a = &Arithmetic::from(Linear::from_witness(a_witness));
    let my_constraint = add(&res, -FieldElement::one(), a);
    evaluator.gates.push(Gate::Arithmetic(my_constraint));
    b_witness
}

pub fn generate_witness(lhs: &InternalVar, evaluator: &mut Evaluator) -> Witness {
    if let Some(witness) = lhs.witness {
        return witness;
    }

    if is_const(&lhs.expression) {
        todo!("Panic");
    }
    if lhs.expression.mul_terms.is_empty() && lhs.expression.linear_combinations.len() == 1 {
        //TODO check if this case can be optimised
    }
    let (_, w) = evaluator.create_intermediate_variable(lhs.expression.clone());
    w //TODO  set lhs.witness = w
}

pub fn evaluate_mul(lhs: &InternalVar, rhs: &InternalVar, evaluator: &mut Evaluator) -> Arithmetic {
    if is_const(&lhs.expression) {
        return &rhs.expression * &lhs.expression.q_c;
    }
    if is_const(&rhs.expression) {
        return &lhs.expression * &rhs.expression.q_c;
    }
    //No multiplicative term
    if lhs.expression.mul_terms.is_empty() && rhs.expression.mul_terms.is_empty() {
        return mul(&lhs.expression, &rhs.expression);
    }
    //Generate intermediate variable
    //create new witness a and a gate: a = lhs
    let a = evaluator.add_witness_to_cs();
    evaluator
        .gates
        .push(Gate::Arithmetic(&lhs.expression - &Arithmetic::from(&a)));
    //create new witness b and gate b = rhs
    let mut b = a;
    if !lhs.is_equal(rhs) {
        b = evaluator.add_witness_to_cs();
        evaluator
            .gates
            .push(Gate::Arithmetic(&rhs.expression - &Arithmetic::from(&b)));
    }

    //return arith(mul=a*b)
    mul(&Arithmetic::from(&a), &Arithmetic::from(&b)) //TODO  &lhs.expression * &rhs.expression
}

pub fn evaluate_udiv(
    lhs: &InternalVar,
    rhs: &InternalVar,
    evaluator: &mut Evaluator,
) -> (Witness, Witness) {
    //a = q*b+r, a= lhs, et b= rhs
    //result = q
    //n.b a et b MUST have proper bit size
    //we need to know a bit size (so that q has the same)
    //generate witnesses

    //TODO: can we handle an arithmetic and not create a witness for a and b?
    let a_witness = generate_witness(lhs, evaluator); //TODO we should set lhs.witness = a.witness and lhs.expression= 1*w

    //TODO: can we handle an arithmetic and not create a witness for a and b?
    let b_witness = generate_witness(rhs, evaluator);

    let q_witness = evaluator.add_witness_to_cs();
    let r_witness = evaluator.add_witness_to_cs();

    //TODO not in master...
    evaluator.gates.push(Gate::Directive(Directive::Quotient {
        a: a_witness,
        b: b_witness,
        q: q_witness,
        r: r_witness,
    }));
    //r<b
    let r_expr = Arithmetic::from(Linear::from_witness(r_witness));
    let r_var = InternalVar {
        expression: r_expr,
        witness: Some(r_witness),
        id: None,
    };
    bound_check(&r_var, rhs, true, 32, evaluator); //TODO bit size! should be max(a.bit, b.bit)
                                                   //range check q<=a
    range_constraint(q_witness, 32, evaluator).unwrap_or_else(|err| {
        dbg!(err);
    }); //todo bit size should be a.bits
        // a-b*q-r = 0
    let div_eucl = add(
        &lhs.expression,
        -FieldElement::one(),
        &Arithmetic {
            mul_terms: vec![(FieldElement::one(), b_witness, q_witness)],
            linear_combinations: vec![(FieldElement::one(), r_witness)],
            q_c: FieldElement::zero(),
        },
    );

    evaluator.gates.push(Gate::Arithmetic(div_eucl));
    (q_witness, r_witness)
}

//Zero Equality gate: returns 1 if x is not null and 0 else
pub fn evaluate_zerop(x: &InternalVar, evaluator: &mut Evaluator) -> Witness {
    let x_witness = x.witness.unwrap(); //todo we need a witness because of the directive, but we should use an expression

    let m = evaluator.add_witness_to_cs(); //'inverse' of x
    evaluator.gates.push(Gate::Directive(Directive::Invert {
        x: x_witness,
        result: m,
    }));

    //y=x*m         y is 1 if x is not null, and 0 else
    let y_witness = evaluator.add_witness_to_cs();
    evaluator.gates.push(Gate::Arithmetic(Arithmetic {
        mul_terms: vec![(FieldElement::one(), x_witness, m)],
        linear_combinations: vec![(FieldElement::one().neg(), y_witness)],
        q_c: FieldElement::zero(),
    }));

    //x=y*x
    let y_expr = from_witness(y_witness);
    let xy = mul(&x.expression, &y_expr);
    evaluator.gates.push(Gate::Arithmetic(subtract(
        &xy,
        FieldElement::one(),
        &from_witness(x_witness),
    )));
    y_witness
}

/// Creates a new witness and constrains it to be the inverse of x
pub fn evaluate_inverse(x: &Arithmetic, evaluator: &mut Evaluator) -> Witness {
    // Create a fresh witness - n.b we could check if x is constant or not
    let inverse_witness = evaluator.add_witness_to_cs();
    let inverse_expr = from_witness(inverse_witness);
    //x*inverse = 1
    Arithmetic::default();
    evaluator.gates.push(Gate::Arithmetic(add(
        &mul(x, &inverse_expr),
        FieldElement::one(),
        &Arithmetic {
            mul_terms: Vec::new(),
            linear_combinations: Vec::new(),
            q_c: FieldElement::from(-1_i128),
        },
    )));
    inverse_witness
}

pub fn evaluate_sdiv(
    _lhs: &InternalVar,
    _rhs: &InternalVar,
    _evaluator: &mut Evaluator,
) -> (Arithmetic, Arithmetic) {
    todo!(); //TODO
}

pub fn is_const(expr: &Arithmetic) -> bool {
    expr.mul_terms.is_empty() && expr.linear_combinations.is_empty()
}

//a*b
pub fn mul(a: &Arithmetic, b: &Arithmetic) -> Arithmetic {
    if !(a.mul_terms.is_empty() && b.mul_terms.is_empty()) {
        todo!("PANIC");
    }

    let mut output = Arithmetic {
        mul_terms: Vec::new(),
        linear_combinations: Vec::new(),
        q_c: FieldElement::zero(),
    };

    //TODO to optimise...
    for lc in &a.linear_combinations {
        let single = single_mul(lc.1, b);
        output = add(&output, lc.0, &single);
    }

    //linear terms
    let mut i1 = 0; //a
    let mut i2 = 0; //b
    while i1 < a.linear_combinations.len() && i2 < b.linear_combinations.len() {
        let coef_a = b.q_c * a.linear_combinations[i1].0;
        let coef_b = a.q_c * b.linear_combinations[i2].0;
        match a.linear_combinations[i1]
            .1
            .cmp(&b.linear_combinations[i2].1)
        {
            Ordering::Greater => {
                if coef_b != FieldElement::zero() {
                    output
                        .linear_combinations
                        .push((coef_b, b.linear_combinations[i2].1));
                }
                if i2 + 1 >= b.linear_combinations.len() {
                    i1 += 1;
                } else {
                    i2 += 1;
                }
            }
            Ordering::Less => {
                if coef_a != FieldElement::zero() {
                    output
                        .linear_combinations
                        .push((coef_a, a.linear_combinations[i1].1));
                }
                if i1 + 1 >= a.linear_combinations.len() {
                    i2 += 1;
                } else {
                    i1 += 1;
                }
            }
            Ordering::Equal => {
                if coef_a + coef_b != FieldElement::zero() {
                    output
                        .linear_combinations
                        .push((coef_a + coef_b, a.linear_combinations[i1].1));
                }
                if (i1 + 1 >= a.linear_combinations.len())
                    && (i2 + 1 >= b.linear_combinations.len())
                {
                    i1 += 1;
                    i2 += 1;
                } else {
                    if i1 + 1 < a.linear_combinations.len() {
                        i1 += 1;
                    }
                    if i2 + 1 < a.linear_combinations.len() {
                        i2 += 1;
                    }
                }
            }
        }
    }
    //Constant term:
    output.q_c = a.q_c * b.q_c;
    output
}

// returns a - k*b
pub fn subtract(a: &Arithmetic, k: FieldElement, b: &Arithmetic) -> Arithmetic {
    add(a, k.neg(), b)
}

// returns a + k*b
pub fn add(a: &Arithmetic, k: FieldElement, b: &Arithmetic) -> Arithmetic {
    let mut output = Arithmetic::default();

    //linear combinations
    let mut i1 = 0; //a
    let mut i2 = 0; //b
    while i1 < a.linear_combinations.len() && i2 < b.linear_combinations.len() {
        match a.linear_combinations[i1]
            .1
            .cmp(&b.linear_combinations[i2].1)
        {
            Ordering::Greater => {
                let coef = b.linear_combinations[i2].0 * k;
                if coef != FieldElement::zero() {
                    output
                        .linear_combinations
                        .push((coef, b.linear_combinations[i2].1));
                }
                i2 += 1;
            }
            Ordering::Less => {
                output.linear_combinations.push(a.linear_combinations[i1]);
                i1 += 1;
            }
            Ordering::Equal => {
                let coef = a.linear_combinations[i1].0 + b.linear_combinations[i2].0 * k;
                if coef != FieldElement::zero() {
                    output
                        .linear_combinations
                        .push((coef, a.linear_combinations[i1].1));
                }
                i2 += 1;
                i1 += 1;
            }
        }
    }
    while i1 < a.linear_combinations.len() {
        output.linear_combinations.push(a.linear_combinations[i1]);
        i1 += 1;
    }
    while i2 < b.linear_combinations.len() {
        let coef = b.linear_combinations[i2].0 * k;
        if coef != FieldElement::zero() {
            output
                .linear_combinations
                .push((coef, b.linear_combinations[i2].1));
        }
        i2 += 1;
    }

    //mul terms

    i1 = 0; //a
    i2 = 0; //b

    while i1 < a.mul_terms.len() && i2 < b.mul_terms.len() {
        match (a.mul_terms[i1].1, a.mul_terms[i1].2).cmp(&(b.mul_terms[i2].1, b.mul_terms[i2].2)) {
            Ordering::Greater => {
                let coef = b.mul_terms[i2].0 * k;
                if coef != FieldElement::zero() {
                    output
                        .mul_terms
                        .push((coef, b.mul_terms[i2].1, b.mul_terms[i2].2));
                }
                i2 += 1;
            }
            Ordering::Less => {
                output.mul_terms.push(a.mul_terms[i1]);
                i1 += 1;
            }
            Ordering::Equal => {
                let coef = a.mul_terms[i1].0 + b.mul_terms[i2].0 * k;
                if coef != FieldElement::zero() {
                    output
                        .mul_terms
                        .push((coef, a.mul_terms[i1].1, a.mul_terms[i1].2));
                }
                i2 += 1;
                i1 += 1;
            }
        }
    }
    while i1 < a.mul_terms.len() {
        output.mul_terms.push(a.mul_terms[i1]);
        i1 += 1;
    }

    while i2 < b.mul_terms.len() {
        let coef = b.mul_terms[i2].0 * k;
        if coef != FieldElement::zero() {
            output
                .mul_terms
                .push((coef, b.mul_terms[i2].1, b.mul_terms[i2].2));
        }
        i2 += 1;
    }

    output.q_c = a.q_c + k * b.q_c;
    output
}

// returns w*b.linear_combinations
pub fn single_mul(w: Witness, b: &Arithmetic) -> Arithmetic {
    let mut output = Arithmetic::default();
    let mut i1 = 0;
    while i1 < b.linear_combinations.len() {
        if (w, b.linear_combinations[i1].1) < (b.linear_combinations[i1].1, w) {
            output
                .mul_terms
                .push((b.linear_combinations[i1].0, w, b.linear_combinations[i1].1));
        } else {
            output
                .mul_terms
                .push((b.linear_combinations[i1].0, b.linear_combinations[i1].1, w));
        }
        i1 += 1;
    }
    output
}

pub fn boolean(witness: Witness) -> Arithmetic {
    Arithmetic {
        mul_terms: vec![(FieldElement::one(), witness, witness)],
        linear_combinations: vec![(-FieldElement::one(), witness)],
        q_c: FieldElement::zero(),
    }
}

//contrain witness a to be num_bits-size integer, i.e between 0 and 2^num_bits-1
pub fn range_constraint(
    witness: Witness,
    num_bits: u32,
    evaluator: &mut Evaluator,
) -> Result<(), RuntimeErrorKind> {
    if num_bits == 1 {
        // Add a bool gate
        let bool_constraint = boolean(witness);
        evaluator.gates.push(Gate::Arithmetic(bool_constraint));
    } else if num_bits == FieldElement::max_num_bits() {
        // Don't apply any constraints if the range is for the maximum number of bits
        let message = format!(
            "All Witnesses are by default u{}. Applying this type does not apply any constraints.",
            FieldElement::max_num_bits()
        );
        return Err(RuntimeErrorKind::UnstructuredError { message });
    } else if num_bits % 2 == 1 {
        // Note if the number of bits is odd, then Barretenberg will panic
        // new witnesses; r is constrained to num_bits-1 and b is 1 bit
        let r_witness = evaluator.add_witness_to_cs();
        let b_witness = evaluator.add_witness_to_cs();
        evaluator.gates.push(Gate::Directive(Directive::Oddrange {
            a: witness,
            b: b_witness,
            r: r_witness,
            bit_size: num_bits,
        }));
        range_constraint(r_witness, num_bits - 1, evaluator).unwrap_or_else(|err| {
            dbg!(err);
        });
        range_constraint(b_witness, 1, evaluator).unwrap_or_else(|err| {
            dbg!(err);
        });
        //Add the constraint a = r + 2^N*b
        let mut f = FieldElement::from(2_i128);
        f = f.pow(&FieldElement::from((num_bits - 1) as i128));
        let res = add(&from_witness(r_witness), f, &from_witness(b_witness));
        let my_constraint = add(&res, -FieldElement::one(), &from_witness(witness));
        evaluator.gates.push(Gate::Arithmetic(my_constraint));
    } else {
        evaluator.gates.push(Gate::Range(witness, num_bits));
    }

    Ok(())
}

// Generate constraints that are satisfied iff
// a < b , when strict is true, or
// a <= b, when strict is false
// bits is the bit size of a and b (or an upper bound of the bit size)
///////////////
// a<=b is done by constraining b-a to a bit size of 'bits':
// if a<=b, 0 <= b-a <= b < 2^bits
// if a>b, b-a = p+b-a > p-2^bits >= 2^bits  (if log(p) >= bits + 1)
// n.b: we do NOT check here that a and b are indeed 'bits' size
// a < b <=> a+1<=b
fn bound_check(
    a: &InternalVar,
    b: &InternalVar,
    strict: bool,
    bits: u32,
    evaluator: &mut Evaluator,
) {
    //todo appeler bound_constrains et rajouter les gates a l'evaluator
    if bits > FieldElement::max_num_bits() - 1
    //TODO max_num_bits() is not log(p)?
    {
        todo!("ERROR");
    }
    let offset = if strict {
        FieldElement::one()
    } else {
        FieldElement::zero()
    };
    let mut sub_expression = add(&b.expression, -FieldElement::one(), &a.expression); //a-b
    sub_expression.q_c += offset; //a-b+offset
    let w = evaluator.add_witness_to_cs(); //range_check requires a witness - TODO may be this can be avoided?
    evaluator
        .gates
        .push(Gate::Arithmetic(&sub_expression - &Arithmetic::from(&w)));
    range_constraint(w, bits, evaluator).unwrap_or_else(|err| {
        dbg!(err);
    });
}

pub fn is_unit(arith: &Arithmetic) -> Option<Witness> {
    if arith.mul_terms.is_empty()
        && arith.linear_combinations.len() == 1
        && arith.linear_combinations[0].0 == FieldElement::one()
        && arith.q_c == FieldElement::zero()
    {
        return Some(arith.linear_combinations[0].1);
    }
    if arith.mul_terms.is_empty() && arith.linear_combinations.len() == 1 {
        //todo!("should be simplified");
    }
    None
}
pub fn from_witness(witness: Witness) -> Arithmetic {
    Arithmetic {
        mul_terms: Vec::new(),
        linear_combinations: vec![(FieldElement::one(), witness)],
        q_c: FieldElement::zero(),
    }
}<|MERGE_RESOLUTION|>--- conflicted
+++ resolved
@@ -1,18 +1,10 @@
-<<<<<<< HEAD
 use super::mem::MemArray;
 use super::node::{Instruction, Operation};
 use acvm::FieldElement;
 
-use arena::Index;
+use super::node::NodeId;
 
 use num_traits::{One, Zero};
-=======
-use super::node::NodeId;
-use super::node::{Instruction, Operation};
-use acvm::FieldElement;
-use num_traits::One;
-use num_traits::Zero;
->>>>>>> 65288086
 use std::cmp::Ordering;
 use std::collections::HashMap;
 use std::ops::{Mul, Neg};
@@ -28,13 +20,9 @@
 
 #[derive(Default)]
 pub struct Acir {
-<<<<<<< HEAD
-    pub arith_cache: HashMap<Index, InternalVar>,
+    pub arith_cache: HashMap<NodeId, InternalVar>,
     pub memory_map: HashMap<u32, InternalVar>, //maps memory adress to expression
     pub memory_witness: HashMap<u32, Vec<Witness>>, //map arrays to their witness...temporary
-=======
-    pub arith_cache: HashMap<NodeId, InternalVar>,
->>>>>>> 65288086
 }
 
 #[derive(Default, Clone, Debug)]
@@ -73,7 +61,7 @@
         InternalVar {
             expression: arith,
             witness: w,
-            idx: None,
+            id: None,
         }
     }
 }
@@ -83,7 +71,7 @@
         InternalVar {
             expression: from_witness(w),
             witness: Some(w),
-            idx: None,
+            id: None,
         }
     }
 }
@@ -96,20 +84,12 @@
         &mut self,
         id: NodeId,
         evaluator: &mut Evaluator,
-<<<<<<< HEAD
         igen: &IRGenerator,
-=======
-        irgen: &IRGenerator,
->>>>>>> 65288086
     ) -> InternalVar {
         if self.arith_cache.contains_key(&id) {
             return self.arith_cache[&id].clone();
         }
-<<<<<<< HEAD
-        let var = match igen.get_object(idx) {
-=======
-        let var = match irgen.try_get_node(id) {
->>>>>>> 65288086
+        let var = match igen.try_get_node(id) {
             Some(node::NodeObj::Const(c)) => {
                 let f_value = FieldElement::from_be_bytes_reduce(&c.value.to_bytes_be()); //TODO const should be a field
                 let expr = Arithmetic {
@@ -143,35 +123,21 @@
         &mut self,
         ins: &Instruction,
         evaluator: &mut Evaluator,
-<<<<<<< HEAD
-        igen: &IRGenerator,
-=======
         irgen: &IRGenerator,
->>>>>>> 65288086
     ) {
         if ins.operator == Operation::Nop {
             return;
         }
-<<<<<<< HEAD
-        let l_c = self.substitute(ins.lhs, evaluator, igen);
-        let r_c = self.substitute(ins.rhs, evaluator, igen);
-        let mut output_var = match ins.operator {
-=======
         let l_c = self.substitute(ins.lhs, evaluator, irgen);
         let r_c = self.substitute(ins.rhs, evaluator, irgen);
-        let output = match ins.operator {
->>>>>>> 65288086
+        let mut output = match ins.operator {
             Operation::Add | Operation::SafeAdd => {
                 InternalVar::from(add(&l_c.expression, FieldElement::one(), &r_c.expression))
             }
             Operation::Sub | Operation::SafeSub => {
                 //we need the type of rhs and its max value, then:
                 //lhs-rhs+k*2^bit_size where k=ceil(max_value/2^bit_size)
-<<<<<<< HEAD
-                let bit_size = igen.get_object(ins.rhs).unwrap().bits();
-=======
                 let bit_size = irgen[ins.rhs].size_in_bits();
->>>>>>> 65288086
                 let r_big = BigUint::one() << bit_size;
                 let mut k = &ins.max_value / &r_big;
                 if &ins.max_value % &r_big != BigUint::zero() {
@@ -185,11 +151,7 @@
                     &r_c.expression,
                 );
                 output.q_c += f;
-                InternalVar {
-                    expression: output,
-                    witness: None,
-                    idx: None,
-                }
+                output.into()
             }
             Operation::Mul | Operation::SafeMul => {
                 InternalVar::from(evaluate_mul(&l_c, &r_c, evaluator))
@@ -209,10 +171,10 @@
                 &from_witness(evaluate_inverse(&r_c.expression, evaluator)),
             )),
             Operation::Eq => {
-                InternalVar::from(self.evaluate_eq(ins.lhs, ins.rhs, &l_c, &r_c, igen, evaluator))
+                InternalVar::from(self.evaluate_eq(ins.lhs, ins.rhs, &l_c, &r_c, irgen, evaluator))
             }
             Operation::Ne => {
-                InternalVar::from(self.evaluate_neq(ins.lhs, ins.rhs, &l_c, &r_c, igen, evaluator))
+                InternalVar::from(self.evaluate_neq(ins.lhs, ins.rhs, &l_c, &r_c, irgen, evaluator))
             }
             Operation::Ugt => todo!(),
             Operation::Uge => todo!(),
@@ -251,10 +213,10 @@
             Operation::Nop => InternalVar::default(),
             Operation::Constrain(op) => match op {
                 node::ConstrainOp::Eq => {
-                    InternalVar::from(self.equalize(ins.lhs, ins.rhs, &l_c, &r_c, igen, evaluator))
+                    InternalVar::from(self.equalize(ins.lhs, ins.rhs, &l_c, &r_c, irgen, evaluator))
                 }
                 node::ConstrainOp::Neq => {
-                    InternalVar::from(self.distinct(ins.lhs, ins.rhs, &l_c, &r_c, igen, evaluator))
+                    InternalVar::from(self.distinct(ins.lhs, ins.rhs, &l_c, &r_c, irgen, evaluator))
                 }
             },
             Operation::Load(array_idx) => {
@@ -266,7 +228,7 @@
                         InternalVar::from(self.memory_map[&address].expression.clone())
                     } else {
                         //if not found, then it must be a witness (else it is non-initialised memory)
-                        let array = &igen.mem.arrays[array_idx as usize];
+                        let array = &irgen.mem.arrays[array_idx as usize];
                         let index = (address - array.adr) as usize;
                         let w = if array.witness.len() > index {
                             array.witness[index]
@@ -280,7 +242,6 @@
                 }
             }
 
-<<<<<<< HEAD
             Operation::Store(_) => {
                 //maps the address to the rhs if address is known at compile time
                 if let Some(val) = r_c.to_const() {
@@ -294,20 +255,8 @@
                 }
             }
         };
-
-        output_var.idx = Some(ins.idx);
-
-        self.arith_cache.insert(ins.idx, output_var);
-=======
-        let output_var = InternalVar {
-            expression: output,
-            //value: FieldElement::from(0_u32),
-            id: Some(ins.id),
-            witness: None, //TODO put the witness when it exist
-        };
-
-        self.arith_cache.insert(ins.id, output_var);
->>>>>>> 65288086
+        output.id = Some(ins.id);
+        self.arith_cache.insert(ins.id, output);
     }
 
     pub fn print_circuit(gates: &[Gate]) {
@@ -348,8 +297,8 @@
 
     pub fn evaluate_neq(
         &mut self,
-        lhs: Index,
-        rhs: Index,
+        lhs: NodeId,
+        rhs: NodeId,
         l_c: &InternalVar,
         r_c: &InternalVar,
         igen: &IRGenerator,
@@ -363,11 +312,8 @@
             let array_b = &igen.mem.arrays[b as usize];
 
             if array_a.len == array_b.len {
-                let mut x = InternalVar {
-                    expression: self.zerop_array_sum(array_a, a, array_b, b, evaluator),
-                    witness: None,
-                    idx: None,
-                };
+                let mut x =
+                    InternalVar::from(self.zerop_array_sum(array_a, a, array_b, b, evaluator));
                 x.witness = Some(generate_witness(&x, evaluator));
                 from_witness(evaluate_zerop(&x, evaluator))
             } else {
@@ -391,8 +337,8 @@
 
     pub fn evaluate_eq(
         &mut self,
-        lhs: Index,
-        rhs: Index,
+        lhs: NodeId,
+        rhs: NodeId,
         l_c: &InternalVar,
         r_c: &InternalVar,
         igen: &IRGenerator,
@@ -412,8 +358,8 @@
     //Constraint lhs to be different than rhs
     pub fn distinct(
         &mut self,
-        lhs: Index,
-        rhs: Index,
+        lhs: NodeId,
+        rhs: NodeId,
         l_c: &InternalVar,
         r_c: &InternalVar,
         igen: &IRGenerator,
@@ -440,8 +386,8 @@
     //Constraint lhs to be equal to rhs
     pub fn equalize(
         &mut self,
-        lhs: Index,
-        rhs: Index,
+        lhs: NodeId,
+        rhs: NodeId,
         l_c: &InternalVar,
         r_c: &InternalVar,
         igen: &IRGenerator,
@@ -500,7 +446,7 @@
                 //in cache??
                 expression: diff_expr.clone(),
                 witness: Some(diff_witness),
-                idx: None,
+                id: None,
             };
             evaluator.gates.push(Gate::Arithmetic(subtract(
                 &diff_expr,
