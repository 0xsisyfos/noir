use std::{collections::BTreeMap, path::PathBuf};

use acvm::acir::native_types::Witness;
use acvm::FieldElement;
use acvm::ProofSystemCompiler;
use acvm::{GateResolution, PartialWitnessGenerator};
use clap::ArgMatches;
use noirc_abi::errors::AbiError;
use noirc_abi::input_parser::{Format, InputValue};
use std::path::Path;

use crate::errors::CliError;

use super::{
    create_named_dir, read_inputs_from_file, write_inputs_to_file, write_to_file, PROOFS_DIR,
    PROOF_EXT, PROVER_INPUT_FILE, VERIFIER_INPUT_FILE,
};

pub(crate) fn run(args: ArgMatches) -> Result<(), CliError> {
    let args = args.subcommand_matches("prove").unwrap();
    let proof_name = args.value_of("proof_name").unwrap();
    let show_ssa = args.is_present("show-ssa");
    let allow_warnings = args.is_present("allow-warnings");
    prove(proof_name, show_ssa, allow_warnings)
}

/// In Barretenberg, the proof system adds a zero witness in the first index,
/// So when we add witness values, their index start from 1.
const WITNESS_OFFSET: u32 = 1;

fn prove(proof_name: &str, show_ssa: bool, allow_warnings: bool) -> Result<(), CliError> {
    let curr_dir = std::env::current_dir().unwrap();
    let mut proof_path = PathBuf::new();
    proof_path.push(PROOFS_DIR);
    let result = prove_with_path(proof_name, curr_dir, proof_path, show_ssa, allow_warnings);
    match result {
        Ok(_) => Ok(()),
        Err(e) => Err(e),
    }
}

<<<<<<< HEAD
/// Ordering is important here, which is why we need the ABI to tell us what order to add the elements in
/// We then need the witness map to get the elements field values.
fn process_abi_with_input(
    abi: Abi,
    witness_map: &BTreeMap<String, InputValue>,
) -> Result<(BTreeMap<Witness, FieldElement>, Option<Witness>), AbiError> {
    let num_params = abi.num_parameters();
    let mut solved_witness = BTreeMap::new();

    let mut index = 0;
    let mut return_witness = None;
    let return_witness_len: u32 = abi
        .parameters
        .iter()
        .find(|x| x.0 == noirc_frontend::hir_def::function::MAIN_RETURN_NAME)
        .map_or(0, |(_, return_type)| return_type.field_count());

    for (param_name, param_type) in abi.parameters.clone().into_iter() {
        let value = witness_map
            .get(&param_name)
            .ok_or_else(|| AbiError::MissingParam(param_name.clone()))?
            .clone();

        if !value.matches_abi(&param_type) {
            return Err(AbiError::TypeMismatch { param_name, param_type, value });
        }

        (index, return_witness) = input_value_into_witness(
            value,
            index,
            return_witness,
            &mut solved_witness,
            param_name,
            return_witness_len,
        )?;
    }

    // Check that no extra witness values have been provided.
    // Any missing values should be caught by the above for-loop so this only catches extra values.
    if num_params != witness_map.len() {
        let param_names = abi.parameter_names();
        let unexpected_params: Vec<String> =
            witness_map.keys().filter(|param| !param_names.contains(param)).cloned().collect();
        return Err(AbiError::UnexpectedParams(unexpected_params));
    }

    Ok((solved_witness, return_witness))
}

fn input_value_into_witness(
    value: InputValue,
    initial_index: u32,
    initial_return_witness: Option<Witness>,
    solved_witness: &mut BTreeMap<Witness, FieldElement>,
    param_name: String,
    return_witness_len: u32,
) -> Result<(u32, Option<Witness>), AbiError> {
    let mut index = initial_index;
    let mut return_witness = initial_return_witness;
    match value {
        InputValue::Field(element) => {
            let old_value = solved_witness.insert(Witness::new(index + WITNESS_OFFSET), element);
            assert!(old_value.is_none());
            index += 1;
        }
        InputValue::Vec(arr) => {
            for element in arr {
                let old_value =
                    solved_witness.insert(Witness::new(index + WITNESS_OFFSET), element);
                assert!(old_value.is_none());
                index += 1;
            }
        }
        InputValue::Struct(object) => {
            for (name, value) in object {
                (index, return_witness) = input_value_into_witness(
                    value,
                    index,
                    return_witness,
                    solved_witness,
                    name,
                    return_witness_len,
                )?;
            }
        }
        InputValue::Undefined => {
            if param_name != noirc_frontend::hir_def::function::MAIN_RETURN_NAME {
                return Err(AbiError::UndefinedInput(param_name));
            }

            return_witness = Some(Witness::new(index + WITNESS_OFFSET));
            index += return_witness_len;
            //XXX We do not support (yet) array of arrays
        }
    }

    Ok((index, return_witness))
}

=======
>>>>>>> acc7c9de
pub fn compile_circuit_and_witness<P: AsRef<Path>>(
    program_dir: P,
    show_ssa: bool,
    allow_unused_variables: bool,
) -> Result<(noirc_driver::CompiledProgram, BTreeMap<Witness, FieldElement>), CliError> {
    let compiled_program = super::compile_cmd::compile_circuit(
        program_dir.as_ref(),
        show_ssa,
        allow_unused_variables,
    )?;
    let solved_witness = parse_and_solve_witness(program_dir, &compiled_program)?;
    Ok((compiled_program, solved_witness))
}

pub fn parse_and_solve_witness<P: AsRef<Path>>(
    program_dir: P,
    compiled_program: &noirc_driver::CompiledProgram,
) -> Result<BTreeMap<Witness, FieldElement>, CliError> {
    // Parse the initial witness values from Prover.toml
    let witness_map = read_inputs_from_file(&program_dir, PROVER_INPUT_FILE, Format::Toml)?;

    // Solve the remaining witnesses
    let solved_witness = solve_witness(compiled_program, &witness_map)?;

    // We allow the user to optionally not provide a value for the circuit's return value, so this may be missing from
    // `witness_map`. We must then decode these from the circuit's witness values.
    let encoded_public_inputs: Vec<FieldElement> = compiled_program
        .circuit
        .public_inputs
        .0
        .iter()
        .map(|index| solved_witness[index])
        .collect();

    let public_abi = compiled_program.abi.as_ref().unwrap().clone().public_abi();
    let public_inputs = public_abi.decode(&encoded_public_inputs)?;

    // Write public inputs into Verifier.toml
    write_inputs_to_file(&public_inputs, &program_dir, VERIFIER_INPUT_FILE, Format::Toml)?;

    Ok(solved_witness)
}

fn solve_witness(
    compiled_program: &noirc_driver::CompiledProgram,
    witness_map: &BTreeMap<String, InputValue>,
) -> Result<BTreeMap<Witness, FieldElement>, CliError> {
    let abi = compiled_program.abi.as_ref().unwrap();
    let encoded_inputs = abi.clone().encode(witness_map, true).map_err(|error| match error {
        AbiError::UndefinedInput(_) => {
            CliError::Generic(format!("{} in the {}.toml file.", error, PROVER_INPUT_FILE))
        }
        _ => CliError::from(error),
    })?;

    let mut solved_witness: BTreeMap<Witness, FieldElement> = encoded_inputs
        .into_iter()
        .enumerate()
        .map(|(index, witness_value)| {
            let witness = Witness::new(WITNESS_OFFSET + (index as u32));
            (witness, witness_value)
        })
        .collect();

    let backend = crate::backends::ConcreteBackend;
    let solver_res = backend.solve(&mut solved_witness, compiled_program.circuit.gates.clone());

    match solver_res {
        GateResolution::UnsupportedOpcode(opcode) => return Err(CliError::Generic(format!(
                "backend does not currently support the {} opcode. ACVM does not currently fall back to arithmetic gates.",
                opcode
        ))),
        GateResolution::UnsatisfiedConstrain => return Err(CliError::Generic(
                "could not satisfy all constraints".to_string()
        )),
        GateResolution::Resolved | GateResolution::Solved(_)=> (),
        _ => unreachable!(),
    }

    Ok(solved_witness)
}

pub fn prove_with_path<P: AsRef<Path>>(
    proof_name: &str,
    program_dir: P,
    proof_dir: P,
    show_ssa: bool,
    allow_warnings: bool,
) -> Result<PathBuf, CliError> {
    let (compiled_program, solved_witness) =
        compile_circuit_and_witness(program_dir, show_ssa, allow_warnings)?;

    let backend = crate::backends::ConcreteBackend;
    let proof = backend.prove_with_meta(compiled_program.circuit, solved_witness);

    let mut proof_path = create_named_dir(proof_dir.as_ref(), "proof");
    proof_path.push(proof_name);
    proof_path.set_extension(PROOF_EXT);

    println!("proof : {}", hex::encode(&proof));

    let path = write_to_file(hex::encode(&proof).as_bytes(), &proof_path);
    println!("Proof successfully created and located at {}", path);
    println!("{:?}", std::fs::canonicalize(&proof_path));

    Ok(proof_path)
}<|MERGE_RESOLUTION|>--- conflicted
+++ resolved
@@ -39,108 +39,6 @@
     }
 }
 
-<<<<<<< HEAD
-/// Ordering is important here, which is why we need the ABI to tell us what order to add the elements in
-/// We then need the witness map to get the elements field values.
-fn process_abi_with_input(
-    abi: Abi,
-    witness_map: &BTreeMap<String, InputValue>,
-) -> Result<(BTreeMap<Witness, FieldElement>, Option<Witness>), AbiError> {
-    let num_params = abi.num_parameters();
-    let mut solved_witness = BTreeMap::new();
-
-    let mut index = 0;
-    let mut return_witness = None;
-    let return_witness_len: u32 = abi
-        .parameters
-        .iter()
-        .find(|x| x.0 == noirc_frontend::hir_def::function::MAIN_RETURN_NAME)
-        .map_or(0, |(_, return_type)| return_type.field_count());
-
-    for (param_name, param_type) in abi.parameters.clone().into_iter() {
-        let value = witness_map
-            .get(&param_name)
-            .ok_or_else(|| AbiError::MissingParam(param_name.clone()))?
-            .clone();
-
-        if !value.matches_abi(&param_type) {
-            return Err(AbiError::TypeMismatch { param_name, param_type, value });
-        }
-
-        (index, return_witness) = input_value_into_witness(
-            value,
-            index,
-            return_witness,
-            &mut solved_witness,
-            param_name,
-            return_witness_len,
-        )?;
-    }
-
-    // Check that no extra witness values have been provided.
-    // Any missing values should be caught by the above for-loop so this only catches extra values.
-    if num_params != witness_map.len() {
-        let param_names = abi.parameter_names();
-        let unexpected_params: Vec<String> =
-            witness_map.keys().filter(|param| !param_names.contains(param)).cloned().collect();
-        return Err(AbiError::UnexpectedParams(unexpected_params));
-    }
-
-    Ok((solved_witness, return_witness))
-}
-
-fn input_value_into_witness(
-    value: InputValue,
-    initial_index: u32,
-    initial_return_witness: Option<Witness>,
-    solved_witness: &mut BTreeMap<Witness, FieldElement>,
-    param_name: String,
-    return_witness_len: u32,
-) -> Result<(u32, Option<Witness>), AbiError> {
-    let mut index = initial_index;
-    let mut return_witness = initial_return_witness;
-    match value {
-        InputValue::Field(element) => {
-            let old_value = solved_witness.insert(Witness::new(index + WITNESS_OFFSET), element);
-            assert!(old_value.is_none());
-            index += 1;
-        }
-        InputValue::Vec(arr) => {
-            for element in arr {
-                let old_value =
-                    solved_witness.insert(Witness::new(index + WITNESS_OFFSET), element);
-                assert!(old_value.is_none());
-                index += 1;
-            }
-        }
-        InputValue::Struct(object) => {
-            for (name, value) in object {
-                (index, return_witness) = input_value_into_witness(
-                    value,
-                    index,
-                    return_witness,
-                    solved_witness,
-                    name,
-                    return_witness_len,
-                )?;
-            }
-        }
-        InputValue::Undefined => {
-            if param_name != noirc_frontend::hir_def::function::MAIN_RETURN_NAME {
-                return Err(AbiError::UndefinedInput(param_name));
-            }
-
-            return_witness = Some(Witness::new(index + WITNESS_OFFSET));
-            index += return_witness_len;
-            //XXX We do not support (yet) array of arrays
-        }
-    }
-
-    Ok((index, return_witness))
-}
-
-=======
->>>>>>> acc7c9de
 pub fn compile_circuit_and_witness<P: AsRef<Path>>(
     program_dir: P,
     show_ssa: bool,
