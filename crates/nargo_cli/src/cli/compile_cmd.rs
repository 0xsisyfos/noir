--- conflicted
+++ resolved
@@ -107,11 +107,7 @@
     Resolver::resolve_root_manifest(
         program_dir,
         backend.np_language(),
-<<<<<<< HEAD
-        // TODO: Remove need for driver to be aware of backend.
-=======
         // TODO(#1102): Remove need for driver to be aware of backend.
->>>>>>> eae624bc
         Box::new(|op| B::default().supports_opcode(op)),
     )
 }
