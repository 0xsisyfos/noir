[package]
name = "nargo_cli"
description = "Noir's package manager"
version.workspace = true
authors.workspace = true
edition.workspace = true

# See more keys and their definitions at https://doc.rust-lang.org/cargo/reference/manifest.html

# Rename binary from `nargo_cli` to `nargo`
[[bin]]
name = "nargo"
path = "src/main.rs"

[build-dependencies]
rustc_version = "0.4.0"
build-data = "0.1.3"
toml.workspace = true

[dependencies]
cfg-if.workspace = true
clap.workspace = true
dirs.workspace = true
url.workspace = true
iter-extended.workspace = true
nargo.workspace = true
noir_lsp.workspace = true
noirc_driver.workspace = true
noirc_frontend.workspace = true
noirc_abi.workspace = true
noirc_errors.workspace = true
acvm.workspace = true
toml.workspace = true
serde.workspace = true
serde_json.workspace = true
thiserror.workspace = true
tower.workspace = true
async-lsp = { version = "0.0.4", default-features = false, features = ["client-monitor", "stdio", "tracing"] }
const_format = "0.2.30"
hex = "0.4.2"
termcolor = "1.1.2"
color-eyre = "0.6.2"
<<<<<<< HEAD
tokio = { version = "1.0.0" }
=======
tokio = { version = "1.0", features = ["io-std"] }
>>>>>>> 22be6be3

# Backends
acvm-backend-barretenberg = { version = "0.5.1", default-features = false }

[dev-dependencies]
tempdir = "0.3.7"
assert_cmd = "2.0.8"
assert_fs = "1.0.10"
predicates = "2.1.5"

[features]
default = ["plonk_bn254"]
# The plonk backend can only use bn254, so we do not specify the field
plonk_bn254 = ["acvm-backend-barretenberg/native"]
plonk_bn254_wasm = ["acvm-backend-barretenberg/wasm"]
bb_js = ["nargo/bb_js"]
<|MERGE_RESOLUTION|>--- conflicted
+++ resolved
@@ -40,11 +40,7 @@
 hex = "0.4.2"
 termcolor = "1.1.2"
 color-eyre = "0.6.2"
-<<<<<<< HEAD
-tokio = { version = "1.0.0" }
-=======
 tokio = { version = "1.0", features = ["io-std"] }
->>>>>>> 22be6be3
 
 # Backends
 acvm-backend-barretenberg = { version = "0.5.1", default-features = false }
