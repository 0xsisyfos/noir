[package]
name = "noirc_driver"
version.workspace = true
authors.workspace = true
edition.workspace = true

# See more keys and their definitions at https://doc.rust-lang.org/cargo/reference/manifest.html

[dependencies]
clap.workspace = true
noirc_errors.workspace = true
noirc_frontend.workspace = true
noirc_evaluator.workspace = true
noirc_abi.workspace = true
acvm.workspace = true
fm.workspace = true
serde.workspace = true
<<<<<<< HEAD
tracing.workspace = true
tracing-subscriber.workspace = true
=======
base64.workspace = true
>>>>>>> ac865b1b
<|MERGE_RESOLUTION|>--- conflicted
+++ resolved
@@ -15,9 +15,6 @@
 acvm.workspace = true
 fm.workspace = true
 serde.workspace = true
-<<<<<<< HEAD
 tracing.workspace = true
 tracing-subscriber.workspace = true
-=======
-base64.workspace = true
->>>>>>> ac865b1b
+base64.workspace = true