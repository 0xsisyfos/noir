--- conflicted
+++ resolved
@@ -95,17 +95,12 @@
     let debug_types = program.debug_types.clone();
     let func_sig = program.main_function_signature.clone();
     let recursive = program.recursive;
-<<<<<<< HEAD
-    let mut generated_acir =
-        optimize_into_acir(program, enable_ssa_logging, enable_brillig_logging)?;
-=======
     let mut generated_acir = optimize_into_acir(
         program,
         enable_ssa_logging,
         enable_brillig_logging,
         force_brillig_output,
     )?;
->>>>>>> f76e1257
     let opcodes = generated_acir.take_opcodes();
     let current_witness_index = generated_acir.current_witness_index().0;
     let GeneratedAcir {
