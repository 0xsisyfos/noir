--- conflicted
+++ resolved
@@ -37,11 +37,7 @@
 impl HirExpression {
     /// Returns an empty block expression
     pub const fn empty_block() -> HirExpression {
-<<<<<<< HEAD
         HirExpression::Block(HirBlockExpression { is_unsafe: false, statements: vec![] })
-=======
-        HirExpression::Block(HirBlockExpression { statements: vec![] })
->>>>>>> 166e569a
     }
 }
 
@@ -254,10 +250,7 @@
 
 #[derive(Debug, Clone)]
 pub struct HirBlockExpression {
-<<<<<<< HEAD
     pub is_unsafe: bool,
-=======
->>>>>>> 166e569a
     pub statements: Vec<StmtId>,
 }
 
