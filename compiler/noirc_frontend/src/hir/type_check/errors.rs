--- conflicted
+++ resolved
@@ -128,13 +128,10 @@
     UnconstrainedReferenceToConstrained { span: Span },
     #[error("Slices cannot be returned from an unconstrained runtime to a constrained runtime")]
     UnconstrainedSliceReturnToConstrained { span: Span },
-<<<<<<< HEAD
     #[error("unsafe")]
     Unsafe { span: Span },
-=======
     #[error("Slices must have constant length")]
     NonConstantSliceLength { span: Span },
->>>>>>> cba1bff9
     #[error("Only sized types may be used in the entry point to a program")]
     InvalidTypeForEntryPoint { span: Span },
     #[error("Mismatched number of parameters in trait implementation")]
@@ -240,13 +237,9 @@
             | TypeCheckError::OverflowingAssignment { span, .. }
             | TypeCheckError::FieldModulo { span }
             | TypeCheckError::ConstrainedReferenceToUnconstrained { span }
-<<<<<<< HEAD
-            | TypeCheckError::UnconstrainedSliceReturnToConstrained { span } | TypeCheckError::Unsafe { span } => {
-=======
             | TypeCheckError::NonConstantSliceLength { span }
             | TypeCheckError::UnconstrainedReferenceToConstrained { span }
-            | TypeCheckError::UnconstrainedSliceReturnToConstrained { span } => {
->>>>>>> cba1bff9
+            | TypeCheckError::UnconstrainedSliceReturnToConstrained { span } | TypeCheckError::Unsafe { span } => {
                 Diagnostic::simple_error(error.to_string(), String::new(), span)
             }
             TypeCheckError::PublicReturnType { typ, span } => Diagnostic::simple_error(
