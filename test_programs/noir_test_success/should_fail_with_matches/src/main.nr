#[test(should_fail_with = "Not equal")]
fn test_should_fail_with_match() {
    assert_eq(0, 1, "Not equal");
}

#[test(should_fail)]
fn test_should_fail_without_match() {
    assert_eq(0, 1);
}

#[test(should_fail_with = "Not equal")]
fn test_should_fail_with_runtime_match() {
    assert_eq(std::hash::pedersen_commitment([27]).x, 0, "Not equal");
}

#[test(should_fail)]
fn test_should_fail_without_runtime_match() {
<<<<<<< HEAD
    assert_eq(std::hash::pedersen_commitment([27]).x, 0);
=======
    assert_eq(dep::std::hash::pedersen_commitment([27]).x, 0);
}

struct InvalidPointError {
    point: dep::std::hash::PedersenPoint,
}

#[test(should_fail_with = "InvalidPointError { point: PedersenPoint { x: 0x1cea3a116d01eb94d568ef04c3dfbc39f96f015ed801ab8958e360d406503ce0, y: 0x2721b237df87234acc36a238b8f231a3d31d18fe3845fff4cc59f0bd873818f8 } }")]
fn test_should_fail_with_struct() {
    let hash = dep::std::hash::pedersen_commitment([27]);
    assert_eq(hash.x, 0, InvalidPointError { point: hash });
}

#[test(should_fail_with = "A: 0x00 is not 1!")]
fn test_should_fail_with_basic_type_fmt_string() {
    let a = 0;
    let b = 1;
    assert_eq(a, b, f"A: {a} is not 1!");
}

#[test(should_fail_with = "Invalid hash: PedersenPoint { x: 0x1cea3a116d01eb94d568ef04c3dfbc39f96f015ed801ab8958e360d406503ce0, y: 0x2721b237df87234acc36a238b8f231a3d31d18fe3845fff4cc59f0bd873818f8 }")]
fn test_should_fail_with_struct_fmt_string() {
    let hash = dep::std::hash::pedersen_commitment([27]);
    assert_eq(hash.x, 0, f"Invalid hash: {hash}");
}

// Also test unconstrained versions

#[test(should_fail_with = "Not equal")]
unconstrained fn unconstrained_test_should_fail_with_match() {
    assert_eq(0, 1, "Not equal");
}

#[test(should_fail)]
unconstrained fn unconstrained_test_should_fail_without_match() {
    assert_eq(0, 1);
}

#[test(should_fail_with = "Not equal")]
unconstrained fn unconstrained_test_should_fail_with_runtime_match() {
    assert_eq(dep::std::hash::pedersen_commitment([27]).x, 0, "Not equal");
}

#[test(should_fail)]
unconstrained fn unconstrained_test_should_fail_without_runtime_match() {
    assert_eq(dep::std::hash::pedersen_commitment([27]).x, 0);
}

#[test(should_fail_with = "InvalidPointError { point: PedersenPoint { x: 0x1cea3a116d01eb94d568ef04c3dfbc39f96f015ed801ab8958e360d406503ce0, y: 0x2721b237df87234acc36a238b8f231a3d31d18fe3845fff4cc59f0bd873818f8 } }")]
unconstrained fn unconstrained_test_should_fail_with_struct() {
    let hash = dep::std::hash::pedersen_commitment([27]);
    assert_eq(hash.x, 0, InvalidPointError { point: hash });
}

#[test(should_fail_with = "A: 0x00 is not 1!")]
unconstrained fn unconstrained_test_should_fail_with_basic_type_fmt_string() {
    let a = 0;
    let b = 1;
    assert_eq(a, b, f"A: {a} is not 1!");
}

#[test(should_fail_with = "Invalid hash: PedersenPoint { x: 0x1cea3a116d01eb94d568ef04c3dfbc39f96f015ed801ab8958e360d406503ce0, y: 0x2721b237df87234acc36a238b8f231a3d31d18fe3845fff4cc59f0bd873818f8 }")]
unconstrained fn unconstrained_test_should_fail_with_struct_fmt_string() {
    let hash = dep::std::hash::pedersen_commitment([27]);
    assert_eq(hash.x, 0, f"Invalid hash: {hash}");
>>>>>>> 95d4d133
}<|MERGE_RESOLUTION|>--- conflicted
+++ resolved
@@ -15,10 +15,7 @@
 
 #[test(should_fail)]
 fn test_should_fail_without_runtime_match() {
-<<<<<<< HEAD
     assert_eq(std::hash::pedersen_commitment([27]).x, 0);
-=======
-    assert_eq(dep::std::hash::pedersen_commitment([27]).x, 0);
 }
 
 struct InvalidPointError {
@@ -83,5 +80,4 @@
 unconstrained fn unconstrained_test_should_fail_with_struct_fmt_string() {
     let hash = dep::std::hash::pedersen_commitment([27]);
     assert_eq(hash.x, 0, f"Invalid hash: {hash}");
->>>>>>> 95d4d133
 }