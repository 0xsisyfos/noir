use dep::std::slice;
use dep::std;

<<<<<<< HEAD
fn main(x: field, y: pub field) {
    let mut slice = [0; 2];
=======
fn main(x: Field, y: pub Field) {
    let mut slice = &[0; 2];
>>>>>>> f3eee6c0
    assert(slice[0] == 0);
    assert(slice[0] != 1);
    slice[0] = x;
    assert(slice[0] == x);

    let slice_plus_10 = slice.push_back(y);
    assert(slice_plus_10[2] == 10);
    assert(slice_plus_10[2] != 8);
    assert(slice_plus_10.len() == 3);

    let mut new_slice = &[];
    for i in 0..5 {
        new_slice = new_slice.push_back(i);
    }
    assert(new_slice.len() == 5);

    new_slice = new_slice.push_front(20);
    assert(new_slice[0] == 20);
    assert(new_slice.len() == 6);

    let (popped_slice, last_elem) = new_slice.pop_back();
    assert(last_elem == 4);
    assert(popped_slice.len() == 5);

    let (first_elem, rest_of_slice) = popped_slice.pop_front();
    assert(first_elem == 20);
    assert(rest_of_slice.len() == 4);

    new_slice = rest_of_slice.insert(2, 100);
    assert(new_slice[2] == 100);
    assert(new_slice[4] == 3);
    assert(new_slice.len() == 5);

    let (remove_slice, removed_elem) = new_slice.remove(3);
    assert(removed_elem == 2);
    assert(remove_slice[3] == 3);
    assert(remove_slice.len() == 4);

    let append = &[1, 2].append(&[3, 4, 5]);
    assert(append.len() == 5);
    assert(append[0] == 1);
    assert(append[4] == 5);

    regression_2083();
    // The parameters to this function must come from witness values (inputs to main)
    regression_merge_slices(x, y);
    regression_2370();

    regression_4418(x);
    regression_slice_call_result(x, y);
    regression_4506();
}

// Ensure that slices of struct/tuple values work.
fn regression_2083() {
    let y = &[(1, 2)];
    let y = y.push_back((3, 4)); // [(1, 2), (3, 4)]
    let y = y.push_back((5, 6)); // [(1, 2), (3, 4), (5, 6)]
    assert(y[2].1 == 6);

    let y = y.push_front((10, 11)); // [(10, 11), (1, 2), (3, 4), (5, 6)]
    let y = y.push_front((12, 13)); // [(12, 13), (10, 11), (1, 2), (3, 4), (5, 6)]
    assert(y[1].0 == 10);

    let y = y.insert(1, (55, 56)); // [(12, 13), (55, 56), (10, 11), (1, 2), (3, 4), (5, 6)]
    assert(y[0].1 == 13);
    assert(y[1].1 == 56);
    assert(y[2].0 == 10);

    let (y, x) = y.remove(2); // [(12, 13), (55, 56), (1, 2), (3, 4), (5, 6)]
    assert(y[2].0 == 1);
    assert(x.0 == 10);
    assert(x.1 == 11);

    let (x, y) = y.pop_front(); // [(55, 56), (1, 2), (3, 4), (5, 6)]
    assert(y[0].0 == 55);
    assert(x.0 == 12);
    assert(x.1 == 13);

    let (y, x) = y.pop_back(); // [(55, 56), (1, 2), (3, 4)]
    assert(y.len() == 3);
    assert(x.0 == 5);
    assert(x.1 == 6);
}

// The parameters to this function must come from witness values (inputs to main)
fn regression_merge_slices(x: field, y: field) {
    merge_slices_if(x, y);
    merge_slices_else(x);
}

fn merge_slices_if(x: field, y: field) {
    let slice = merge_slices_return(x, y);
    assert(slice.len() == 3);
    assert(slice[2] == 10);

    let slice = merge_slices_mutate(x, y);
    assert(slice.len() == 4);
    assert(slice[3] == 5);

    let slice = merge_slices_mutate_in_loop(x, y);
    assert(slice.len() == 7);
    assert(slice[6] == 4);

    let slice = merge_slices_mutate_two_ifs(x, y);
    assert(slice.len() == 6);
    assert(slice[3] == 5);
    assert(slice[4] == 15);
    assert(slice[5] == 30);

    let slice = merge_slices_mutate_between_ifs(x, y);
    assert(slice.len() == 8);
    assert(slice[3] == 5);
    assert(slice[4] == 30);
    assert(slice[5] == 15);
    assert(slice[6] == 50);
    assert(slice[7] == 60);

    merge_slices_push_then_pop(x, y);

    let slice = merge_slices_push_then_insert(x, y);
    assert(slice.len() == 7);
    assert(slice[1] == 50);
    assert(slice[2] == 0);
    assert(slice[5] == 30);
    assert(slice[6] == 100);

    let slice = merge_slices_remove_between_ifs(x, y);
    assert(slice.len() == 5);
}

fn merge_slices_else(x: field) {
    let slice = merge_slices_return(x, 5);
    assert(slice[0] == 0);
    assert(slice[1] == 0);
    assert(slice.len() == 2);

    let slice = merge_slices_mutate(x, 5);
    assert(slice[2] == 5);
    assert(slice.len() == 3);

    let slice = merge_slices_mutate_in_loop(x, 5);
    assert(slice[2] == 5);
    assert(slice.len() == 3);
}

// Test returning a merged slice without a mutation
<<<<<<< HEAD
fn merge_slices_return(x: field, y: field) -> [field] {
    let slice = [0; 2];
=======
fn merge_slices_return(x: Field, y: Field) -> [Field] {
    let slice = &[0; 2];
>>>>>>> f3eee6c0
    if x != y {
        if x != 20 { slice.push_back(y) } else { slice }
    } else {
        slice
    }
}

// Test mutating a slice inside of an if statement
<<<<<<< HEAD
fn merge_slices_mutate(x: field, y: field) -> [field] {
    let mut slice = [0; 2];
=======
fn merge_slices_mutate(x: Field, y: Field) -> [Field] {
    let mut slice = &[0; 2];
>>>>>>> f3eee6c0
    if x != y {
        slice = slice.push_back(y);
        slice = slice.push_back(x);
    } else {
        slice = slice.push_back(x);
    }
    slice
}

// Test mutating a slice inside of a loop in an if statement
<<<<<<< HEAD
fn merge_slices_mutate_in_loop(x: field, y: field) -> [field] {
    let mut slice = [0; 2];
=======
fn merge_slices_mutate_in_loop(x: Field, y: Field) -> [Field] {
    let mut slice = &[0; 2];
>>>>>>> f3eee6c0
    if x != y {
        for i in 0..5 {
            slice = slice.push_back(i as Field);
        }
    } else {
        slice = slice.push_back(x);
    }
    slice
}

<<<<<<< HEAD
fn merge_slices_mutate_two_ifs(x: field, y: field) -> [field] {
    let mut slice = [0; 2];
=======
fn merge_slices_mutate_two_ifs(x: Field, y: Field) -> [Field] {
    let mut slice = &[0; 2];
>>>>>>> f3eee6c0
    if x != y {
        slice = slice.push_back(y);
        slice = slice.push_back(x);
    } else {
        slice = slice.push_back(x);
    }

    if x == 20 {
        slice = slice.push_back(20);
    }

    slice = slice.push_back(15);
    slice = slice.push_back(30);

    slice
}

<<<<<<< HEAD
fn merge_slices_mutate_between_ifs(x: field, y: field) -> [field] {
    let mut slice = [0; 2];
=======
fn merge_slices_mutate_between_ifs(x: Field, y: Field) -> [Field] {
    let mut slice = &[0; 2];
>>>>>>> f3eee6c0
    if x != y {
        slice = slice.push_back(y);
        slice = slice.push_back(x);
    } else {
        slice = slice.push_back(x);
    }

    slice = slice.push_back(30);

    if x == 20 {
        slice = slice.push_back(20);
    }

    slice = slice.push_back(15);

    if x != 20 {
        slice = slice.push_back(50);
    }

    slice = slice.push_back(60);

    slice
}

<<<<<<< HEAD
fn merge_slices_push_then_pop(x: field, y: field) {
    let mut slice = [0; 2];
=======
fn merge_slices_push_then_pop(x: Field, y: Field) {
    let mut slice = &[0; 2];
>>>>>>> f3eee6c0
    if x != y {
        slice = slice.push_back(y);
        slice = slice.push_back(x);
    } else {
        slice = slice.push_back(x);
    }

    slice = slice.push_back(30);

    if x == 20 {
        slice = slice.push_back(20);
    }

    let (slice, elem) = slice.pop_back();
    assert(slice.len() == 4);
    assert(elem == 30);

    let (slice, elem) = slice.pop_back();
    assert(slice.len() == 3);
    assert(elem == x);
}

<<<<<<< HEAD
fn merge_slices_push_then_insert(x: field, y: field) -> [field] {
    let mut slice = [0; 2];
=======
fn merge_slices_push_then_insert(x: Field, y: Field) -> [Field] {
    let mut slice = &[0; 2];
>>>>>>> f3eee6c0
    if x != y {
        slice = slice.push_back(y);
        slice = slice.push_back(x);
    } else {
        slice = slice.push_back(x);
    }

    slice = slice.push_back(30);

    if x == 20 {
        slice = slice.push_back(20);
        slice = slice.push_back(15);
    }

    slice = slice.insert(1, 50);
    // Test that we can use slice insert the same as slice push back
    slice = slice.insert(6, 100);

    slice
}

<<<<<<< HEAD
fn merge_slices_remove_between_ifs(x: field, y: field) -> [field] {
    let mut slice = [0; 2];
=======
fn merge_slices_remove_between_ifs(x: Field, y: Field) -> [Field] {
    let mut slice = &[0; 2];
>>>>>>> f3eee6c0
    if x != y {
        slice = slice.push_back(y);
        slice = slice.push_back(x);
    } else {
        slice = slice.push_back(x);
    }

    let (mut slice, elem) = slice.remove(2);
    assert(elem == y);

    if x == 20 {
        slice = slice.push_back(20);
    }

    slice = slice.push_back(15);

    if x != 20 {
        slice = slice.push_back(50);
    }

    slice
}
// Previously, we'd get a type error when trying to assign an array of a different size to
// an existing array variable. Now, we infer the variable must be a slice.
fn regression_2370() {
    let mut slice = &[];
    slice = &[1, 2, 3];
}

fn regression_4418(x: Field) {
    let mut crash = x.to_be_bytes(32);

    if x != 0 {
        crash[0] = 10;
    }
}

fn regression_slice_call_result(x: Field, y: Field) {
    let mut slice = merge_slices_return(x, y);
    if x != 0 {
        slice = slice.push_back(5);
        slice = slice.push_back(10);
    } else {
        slice = slice.push_back(5);
    }
    assert(slice.len() == 5);
    assert(slice[0] == 0);
    assert(slice[1] == 0);
    assert(slice[2] == 10);
    assert(slice[3] == 5);
    assert(slice[4] == 10);
}

fn regression_4506() {
    let slice: [Field] = &[1, 2, 3];
    assert(slice == slice);
}<|MERGE_RESOLUTION|>--- conflicted
+++ resolved
@@ -1,13 +1,8 @@
 use dep::std::slice;
 use dep::std;
 
-<<<<<<< HEAD
 fn main(x: field, y: pub field) {
-    let mut slice = [0; 2];
-=======
-fn main(x: Field, y: pub Field) {
     let mut slice = &[0; 2];
->>>>>>> f3eee6c0
     assert(slice[0] == 0);
     assert(slice[0] != 1);
     slice[0] = x;
@@ -155,13 +150,8 @@
 }
 
 // Test returning a merged slice without a mutation
-<<<<<<< HEAD
 fn merge_slices_return(x: field, y: field) -> [field] {
-    let slice = [0; 2];
-=======
-fn merge_slices_return(x: Field, y: Field) -> [Field] {
     let slice = &[0; 2];
->>>>>>> f3eee6c0
     if x != y {
         if x != 20 { slice.push_back(y) } else { slice }
     } else {
@@ -170,13 +160,8 @@
 }
 
 // Test mutating a slice inside of an if statement
-<<<<<<< HEAD
 fn merge_slices_mutate(x: field, y: field) -> [field] {
     let mut slice = [0; 2];
-=======
-fn merge_slices_mutate(x: Field, y: Field) -> [Field] {
-    let mut slice = &[0; 2];
->>>>>>> f3eee6c0
     if x != y {
         slice = slice.push_back(y);
         slice = slice.push_back(x);
@@ -187,13 +172,8 @@
 }
 
 // Test mutating a slice inside of a loop in an if statement
-<<<<<<< HEAD
 fn merge_slices_mutate_in_loop(x: field, y: field) -> [field] {
     let mut slice = [0; 2];
-=======
-fn merge_slices_mutate_in_loop(x: Field, y: Field) -> [Field] {
-    let mut slice = &[0; 2];
->>>>>>> f3eee6c0
     if x != y {
         for i in 0..5 {
             slice = slice.push_back(i as Field);
@@ -204,13 +184,8 @@
     slice
 }
 
-<<<<<<< HEAD
 fn merge_slices_mutate_two_ifs(x: field, y: field) -> [field] {
     let mut slice = [0; 2];
-=======
-fn merge_slices_mutate_two_ifs(x: Field, y: Field) -> [Field] {
-    let mut slice = &[0; 2];
->>>>>>> f3eee6c0
     if x != y {
         slice = slice.push_back(y);
         slice = slice.push_back(x);
@@ -228,13 +203,8 @@
     slice
 }
 
-<<<<<<< HEAD
 fn merge_slices_mutate_between_ifs(x: field, y: field) -> [field] {
     let mut slice = [0; 2];
-=======
-fn merge_slices_mutate_between_ifs(x: Field, y: Field) -> [Field] {
-    let mut slice = &[0; 2];
->>>>>>> f3eee6c0
     if x != y {
         slice = slice.push_back(y);
         slice = slice.push_back(x);
@@ -259,13 +229,8 @@
     slice
 }
 
-<<<<<<< HEAD
 fn merge_slices_push_then_pop(x: field, y: field) {
     let mut slice = [0; 2];
-=======
-fn merge_slices_push_then_pop(x: Field, y: Field) {
-    let mut slice = &[0; 2];
->>>>>>> f3eee6c0
     if x != y {
         slice = slice.push_back(y);
         slice = slice.push_back(x);
@@ -288,13 +253,8 @@
     assert(elem == x);
 }
 
-<<<<<<< HEAD
 fn merge_slices_push_then_insert(x: field, y: field) -> [field] {
     let mut slice = [0; 2];
-=======
-fn merge_slices_push_then_insert(x: Field, y: Field) -> [Field] {
-    let mut slice = &[0; 2];
->>>>>>> f3eee6c0
     if x != y {
         slice = slice.push_back(y);
         slice = slice.push_back(x);
@@ -316,13 +276,8 @@
     slice
 }
 
-<<<<<<< HEAD
 fn merge_slices_remove_between_ifs(x: field, y: field) -> [field] {
     let mut slice = [0; 2];
-=======
-fn merge_slices_remove_between_ifs(x: Field, y: Field) -> [Field] {
-    let mut slice = &[0; 2];
->>>>>>> f3eee6c0
     if x != y {
         slice = slice.push_back(y);
         slice = slice.push_back(x);
@@ -352,7 +307,7 @@
     slice = &[1, 2, 3];
 }
 
-fn regression_4418(x: Field) {
+fn regression_4418(x: field) {
     let mut crash = x.to_be_bytes(32);
 
     if x != 0 {
@@ -360,7 +315,7 @@
     }
 }
 
-fn regression_slice_call_result(x: Field, y: Field) {
+fn regression_slice_call_result(x: field, y: field) {
     let mut slice = merge_slices_return(x, y);
     if x != 0 {
         slice = slice.push_back(5);
