--- conflicted
+++ resolved
@@ -69,7 +69,6 @@
     assert([109, 110, 111] == x[y].bar.inner);
 
     // TODO: Enable merging nested slices 
-<<<<<<< HEAD
     if y != 2 {
         x[y].a = 50;
     } else {
@@ -87,47 +86,19 @@
     assert(x[2].b[2] == 102);
 
     // NOTE: Commented out for testing
-=======
-    // if y != 2 {
-    //     x[y].a = 50;
-    // } else {
-    //     x[y].a = 100;
-    // }
-    // assert(x[3].a == 50);
-    // if y == 2 {
-    //     x[y - 1].b = [50, 51, 52];
-    // } else {
-    //     x[y - 1].b = [100, 101, 102];
-    // }
-    // assert(x[2].b[0] == 100);
-    // assert(x[2].b[1] == 101);
-    // assert(x[2].b[2] == 102);
-
->>>>>>> 8da40b75
     let q = x.push_back(foo_four);
     let foo_parent_one = FooParent { parent_arr: [0, 1, 2], foos: x };
     let foo_parent_two = FooParent { parent_arr: [3, 4, 5], foos: q };
     let mut foo_parents = [foo_parent_one];
     foo_parents = foo_parents.push_back(foo_parent_two);
-<<<<<<< HEAD
-    // dep::std::println(foo_parents[y - 2].foos[y - 1].b[y - 1]);
-    // // // // TODO: make a separate test for entirely compile time
-    // // // // foo_parents[1].foos.push_back(foo_four);
-    // // // // TODO: Merging nested slices is broken
-=======
     // TODO: make a separate test for entirely compile time
     // foo_parents[1].foos.push_back(foo_four);
     // TODO: Merging nested slices is broken
->>>>>>> 8da40b75
     // if y == 3 {
     //     foo_parents[y - 2].foos[y - 1].b[y - 1] = 5000;
     // } else {
     //     foo_parents[y - 2].foos[y - 1].b[y - 1] = 1000;
     // }
-<<<<<<< HEAD
-    // dep::std::println(foo_parents[y - 2].foos[y - 1].b[y - 1]);
-=======
->>>>>>> 8da40b75
 
     assert(foo_parents[y - 2].foos[y - 2].b[y - 1] == 21);
     foo_parents[y - 2].foos[y - 2].b[y - 1] = 5000;
@@ -156,7 +127,6 @@
 
     // This slice should be altered from the if statement above
     let b_array = foo_parents[y - 2].foos[y - 1].b;
-<<<<<<< HEAD
     // dep::std::println(b_array[0]);
     assert(b_array[0] == 100);
     assert(b_array[1] == 101);
@@ -164,14 +134,6 @@
     assert(b_array.len() == 3);
 
     // Test setting a nested array with non-dynamic 
-=======
-    assert(b_array[0] == 8);
-    assert(b_array[1] == 9);
-    assert(b_array[2] == 22);
-    assert(b_array.len() == 3);
-
-    // // Test setting a nested array with non-dynamic 
->>>>>>> 8da40b75
     let x = [5, 6, 5000, 21, 100, 101].as_slice();
     foo_parents[y - 2].foos[y - 1].b = x;
 
@@ -351,11 +313,7 @@
     assert(foo_parents[1].foos[2].b[2] == 5000);
     assert(foo_parents[1].foos[2].bar.inner == [106, 107, 108]);
 
-<<<<<<< HEAD
-    assert(foo_parents[1].foos[3].a == 50);
-=======
-    assert(foo_parents[1].foos[3].a == 10);
->>>>>>> 8da40b75
+    assert(foo_parents[1].foos[3].a == 50);
     assert(foo_parents[1].foos[3].b[0] == 11);
     assert(foo_parents[1].foos[3].b[2] == 23);
     assert(foo_parents[1].foos[3].bar.inner == [109, 110, 111]);
@@ -388,11 +346,7 @@
     assert(foo_parents[1].foos[3].b[2] == 5000);
     assert(foo_parents[1].foos[3].bar.inner == [106, 107, 108]);
 
-<<<<<<< HEAD
     assert(foo_parents[1].foos[4].a == 50);
-=======
-    assert(foo_parents[1].foos[4].a == 10);
->>>>>>> 8da40b75
     assert(foo_parents[1].foos[4].b[0] == 11);
     assert(foo_parents[1].foos[4].b[2] == 23);
     assert(foo_parents[1].foos[4].bar.inner == [109, 110, 111]);
@@ -424,11 +378,7 @@
     assert(foo_parents[1].foos[2].b[2] == 5000);
     assert(foo_parents[1].foos[2].bar.inner == [106, 107, 108]);
     
-<<<<<<< HEAD
-    assert(foo_parents[1].foos[3].a == 50);
-=======
-    assert(foo_parents[1].foos[3].a == 10);
->>>>>>> 8da40b75
+    assert(foo_parents[1].foos[3].a == 50);
     assert(foo_parents[1].foos[3].b[0] == 11);
     assert(foo_parents[1].foos[3].b[2] == 23);
     assert(foo_parents[1].foos[3].bar.inner == [109, 110, 111]);
@@ -453,11 +403,7 @@
     assert(foo_parents[1].foos[2].b[2] == 5000);
     assert(foo_parents[1].foos[2].bar.inner == [106, 107, 108]);
 
-<<<<<<< HEAD
-    assert(foo_parents[1].foos[3].a == 50);
-=======
-    assert(foo_parents[1].foos[3].a == 10);
->>>>>>> 8da40b75
+    assert(foo_parents[1].foos[3].a == 50);
     assert(foo_parents[1].foos[3].b[0] == 11);
     assert(foo_parents[1].foos[3].b[2] == 23);
     assert(foo_parents[1].foos[3].bar.inner == [109, 110, 111]);
@@ -490,11 +436,7 @@
     assert(foo_parents[1].foos[3].b[2] == 5000);
     assert(foo_parents[1].foos[3].bar.inner == [106, 107, 108]);
 
-<<<<<<< HEAD
     assert(foo_parents[1].foos[4].a == 50);
-=======
-    assert(foo_parents[1].foos[4].a == 10);
->>>>>>> 8da40b75
     assert(foo_parents[1].foos[4].b[0] == 11);
     assert(foo_parents[1].foos[4].b[2] == 23);
     assert(foo_parents[1].foos[4].bar.inner == [109, 110, 111]);
@@ -526,11 +468,7 @@
     assert(foo_parents[1].foos[2].b[2] == 5000);
     assert(foo_parents[1].foos[2].bar.inner == [106, 107, 108]);
     
-<<<<<<< HEAD
-    assert(foo_parents[1].foos[3].a == 50);
-=======
-    assert(foo_parents[1].foos[3].a == 10);
->>>>>>> 8da40b75
+    assert(foo_parents[1].foos[3].a == 50);
     assert(foo_parents[1].foos[3].b[0] == 11);
     assert(foo_parents[1].foos[3].b[2] == 23);
     assert(foo_parents[1].foos[3].bar.inner == [109, 110, 111]);
