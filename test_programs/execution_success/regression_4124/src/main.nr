--- conflicted
+++ resolved
@@ -18,13 +18,8 @@
     storage_slot: Field,
 }
 
-<<<<<<< HEAD
-impl<T> PublicState<T> {
+impl<T> PublicMutable<T> {
     pub fn new(storage_slot: field) -> Self {
-=======
-impl<T> PublicMutable<T> {
-    pub fn new(storage_slot: Field) -> Self {
->>>>>>> a25d5da3
         assert(storage_slot != 0, "Storage slot 0 not allowed. Storage slots must start from 1.");
         PublicMutable { storage_slot }
     }
@@ -36,13 +31,8 @@
     }
 }
 
-<<<<<<< HEAD
 fn main(value: field) {
-    let ps: PublicState<Field> = PublicState::new(27);
-=======
-fn main(value: Field) {
     let ps: PublicMutable<Field> = PublicMutable::new(27);
->>>>>>> a25d5da3
 
     // error here
     assert(ps.read() == value);
