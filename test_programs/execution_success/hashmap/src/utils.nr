// Compile-time: cuts the M first elements from the BoundedVec<T, N>.
pub(crate) fn cut<T, N, M>(input: BoundedVec<T, N>) -> [T; M] {
    assert(M < N, "M should be less than N.");

<<<<<<< HEAD
    let mut new = [dep::std::unsafe_func::zeroed(); M];
=======
    let mut new = BoundedVec::new();
>>>>>>> 773cf190
    for i in 0..M {
        new.push(input.get(i));
    }
    new.storage()
}<|MERGE_RESOLUTION|>--- conflicted
+++ resolved
@@ -2,11 +2,7 @@
 pub(crate) fn cut<T, N, M>(input: BoundedVec<T, N>) -> [T; M] {
     assert(M < N, "M should be less than N.");
 
-<<<<<<< HEAD
-    let mut new = [dep::std::unsafe_func::zeroed(); M];
-=======
     let mut new = BoundedVec::new();
->>>>>>> 773cf190
     for i in 0..M {
         new.push(input.get(i));
     }
