--- conflicted
+++ resolved
@@ -15,30 +15,8 @@
 pub use embedded_curve_ops::{embedded_curve_add, multi_scalar_mul};
 pub use poseidon2::poseidon2_permutation;
 
-<<<<<<< HEAD
 #[derive(Default)]
 pub struct Bn254BlackBoxSolver;
-=======
-pub struct Bn254BlackBoxSolver;
-
-impl Bn254BlackBoxSolver {
-    pub async fn initialize() -> Bn254BlackBoxSolver {
-        Bn254BlackBoxSolver
-    }
-
-    #[cfg(not(target_arch = "wasm32"))]
-    pub fn new() -> Bn254BlackBoxSolver {
-        Bn254BlackBoxSolver
-    }
-}
-
-#[cfg(not(target_arch = "wasm32"))]
-impl Default for Bn254BlackBoxSolver {
-    fn default() -> Self {
-        Self::new()
-    }
-}
->>>>>>> faf5bd8e
 
 impl BlackBoxFunctionSolver for Bn254BlackBoxSolver {
     fn schnorr_verify(
@@ -50,10 +28,6 @@
     ) -> Result<bool, BlackBoxResolutionError> {
         let sig_s: [u8; 32] = signature[0..32].try_into().unwrap();
         let sig_e: [u8; 32] = signature[32..64].try_into().unwrap();
-<<<<<<< HEAD
-
-=======
->>>>>>> faf5bd8e
         Ok(schnorr::verify_signature(
             public_key_x.into_repr(),
             public_key_y.into_repr(),
