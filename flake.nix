{
  description = "Build the Noir programming language";

  inputs = {
    nixpkgs = {
      url = "github:NixOS/nixpkgs/nixos-22.11";
    };

    flake-utils = {
      url = "github:numtide/flake-utils";
    };

    flake-compat = {
      url = "github:edolstra/flake-compat";
      flake = false;
    };

    rust-overlay = {
      url = "github:oxalica/rust-overlay";
      # All of these inputs (a.k.a. dependencies) need to align with inputs we
      # use so they use the `inputs.*.follows` syntax to reference our inputs
      inputs = {
        nixpkgs.follows = "nixpkgs";
        flake-utils.follows = "flake-utils";
      };
    };

    crane = {
      url = "github:ipetkov/crane";
      # All of these inputs (a.k.a. dependencies) need to align with inputs we
      # use so they use the `inputs.*.follows` syntax to reference our inputs
      inputs = {
        nixpkgs.follows = "nixpkgs";
        flake-utils.follows = "flake-utils";
        flake-compat.follows = "flake-compat";
        rust-overlay.follows = "rust-overlay";
      };
    };

    barretenberg = {
      url = "github:AztecProtocol/barretenberg";
      # All of these inputs (a.k.a. dependencies) need to align with inputs we
      # use so they use the `inputs.*.follows` syntax to reference our inputs
      inputs = {
        nixpkgs.follows = "nixpkgs";
        flake-utils.follows = "flake-utils";
      };
    };
  };

  outputs =
    { self, nixpkgs, crane, flake-utils, rust-overlay, barretenberg, ... }: let
      wasm-bindgen-cli-src = builtins.fetchGit {
        url = "https://github.com/rustwasm/wasm-bindgen.git";
        rev = "4caa98165c65984e3eba3dd7825f3bf44955d127";
      };
    in
    flake-utils.lib.eachDefaultSystem (system:
    let
      pkgs = import nixpkgs {
        inherit system;
        overlays = [
          rust-overlay.overlays.default
          barretenberg.overlays.default
        ];
      };

      rustToolchain = pkgs.rust-bin.stable."1.66.0".default.override {
        # We include rust-src to ensure rust-analyzer works.
        # See https://discourse.nixos.org/t/rust-src-not-found-and-other-misadventures-of-developing-rust-on-nixos/11570/4
        extensions = [ "rust-src" ];
        # possible fix for "section too large"
        # targets = [ "aarch64-apple-darwin" "wasm32-unknown-unknown" ];
        targets = [ "wasm32-unknown-unknown" ];
      };

      craneLib = (crane.mkLib pkgs).overrideToolchain rustToolchain;

      environment = {
        # rust-bindgen needs to know the location of libclang
        LIBCLANG_PATH = "${pkgs.llvmPackages.libclang.lib}/lib";

        # Barretenberg fails if tests are run on multiple threads, so we set the test thread
        # count to 1 throughout the entire project
        #
        # Note: Setting this allows for consistent behavior across build and shells, but is mostly
        # hidden from the developer - i.e. when they see the command being run via `nix flake check`
        RUST_TEST_THREADS = "1";

        # We enable backtraces on any failure for help with debugging
        RUST_BACKTRACE = "1";

        # We set the environment variable because barretenberg must be compiled in a special way for wasm
        BARRETENBERG_BIN_DIR = "${pkgs.barretenberg-wasm}/bin";

        # We provide `barretenberg-transcript00` from the overlay to the build.
        # This is necessary because the Nix sandbox disables the $HOME so downloading during tests would fail
        BARRETENBERG_TRANSCRIPT = pkgs.barretenberg-transcript00;
      };

      # The `self.rev` property is only available when the working tree is not dirty
      GIT_COMMIT = if (self ? rev) then self.rev else "unknown";
      GIT_DIRTY = if (self ? rev) then "false" else "true";

      # As per https://discourse.nixos.org/t/gcc11stdenv-and-clang/17734/7 since it seems that aarch64-linux uses
      # gcc9 instead of gcc11 for the C++ stdlib, while all other targets we support provide the correct libstdc++
      stdenv =
        if (pkgs.stdenv.targetPlatform.isGnu && pkgs.stdenv.targetPlatform.isAarch64) then
          pkgs.overrideCC pkgs.llvmPackages.stdenv (pkgs.llvmPackages.clang.override { gccForLibs = pkgs.gcc11.cc; })
        else
          pkgs.llvmPackages.stdenv;

      # Combine the environment and other configuration needed for crane to build our Rust packages
      commonArgs = environment // {
        pname = "noir";
        # x-release-please-start-version
        version = "0.4.1";
        # x-release-please-end

        # Use our custom stdenv to build and test our Rust project
        inherit stdenv;

        src = ./.;

        # Running checks don't do much more than compiling itself and increase
        # the build time by a lot, so we disable them throughout all our flakes
        doCheck = false;

        nativeBuildInputs = [
          # This provides the pkg-config tool to find barretenberg & other native libraries
          pkgs.pkg-config
          # This provides the `lld` linker to cargo
          pkgs.llvmPackages.bintools
        ];

        buildInputs = [
          pkgs.llvmPackages.openmp
          pkgs.barretenberg
        ] ++ pkgs.lib.optionals pkgs.stdenv.isDarwin [
          # Need libiconv and apple Security on Darwin. See https://github.com/ipetkov/crane/issues/156
          pkgs.libiconv
          pkgs.darwin.apple_sdk.frameworks.Security
        ];

        inherit GIT_COMMIT;
        inherit GIT_DIRTY;
      };

      # Build *just* the cargo dependencies, so we can reuse all of that work between runs
      cargoArtifacts = craneLib.buildDepsOnly commonArgs;

      noir = craneLib.buildPackage (commonArgs // {
        inherit cargoArtifacts;
      });

      wasm-bindgen-cli = pkgs.rustPlatform.buildRustPackage rec {
        pname = "wasm-bindgen-cli";
        version = "0.2.74";
        src = wasm-bindgen-cli-src;
        cargoSha256 = "0000000000000000000000000000000000000000000000000000";

        postInstall = ''
          ln -s $out/bin/wasm-bindgen $out/bin/wasm-bindgen-cli
        '';
      };
    in
    rec {
      checks = {
        cargo-clippy = craneLib.cargoClippy (commonArgs // {
          inherit cargoArtifacts;

          # TODO(#1198): It'd be nice to include these flags when running `cargo clippy` in a devShell.
          cargoClippyExtraArgs = "--all-targets -- -D warnings";

          doCheck = true;
        });

        cargo-test = craneLib.cargoTest (commonArgs // {
          inherit cargoArtifacts;

          # TODO(#1198): It'd be nice to include this flag when running `cargo test` in a devShell.
          cargoTestExtraArgs = "--workspace";

          doCheck = true;
        });
      };

      packages.default = noir;

      # We expose the `cargo-artifacts` derivation so we can cache our cargo dependencies in CI
      packages.cargo-artifacts = cargoArtifacts;

      # TODO(#1197): Look into installable apps with Nix flakes
      # apps.default = flake-utils.lib.mkApp { drv = nargo; };

      # Setup the environment to match the stdenv from `nix build` & `nix flake check`, and
      # combine it with the environment settings, the inputs from our checks derivations,
      # and extra tooling via `nativeBuildInputs`
      devShells.default = pkgs.mkShell.override { inherit stdenv; } (environment // {
        inputsFrom = builtins.attrValues checks;

        nativeBuildInputs = with pkgs; [
          which
          starship
          git
          nil
          nixpkgs-fmt
          llvmPackages.lldb # This ensures the right lldb is in the environment for running rust-lldb
          wasm-bindgen-cli
          wasm-pack
        ];

        shellHook = ''
          echo which wasm-bindgen $(which wasm-bindgen)
          eval "$(starship init bash)"
        '';
      });

      # throws failed to get '"acvm" as a dependency of package noirc_evaluator v0.4.1'
      # packages.wasm = pkgs.stdenv.mkDerivation rec {

      # throws "error: failed to build archive: section too large"
      packages.wasm = craneLib.mkCargoDerivation rec {
        pname = "noir_wasm";
        version = "1.0.0";

        inherit cargoArtifacts;
        inherit GIT_COMMIT;
        inherit GIT_DIRTY;

        # src = ./.;
        src = craneLib.cleanCargoSource (craneLib.path ./.);

        nativeBuildInputs = with pkgs; [
          which
          git
          jq
          rustToolchain
          wasm-bindgen-cli
          wasm-pack
        ];

        buildPhaseCargoCommand = ''
          echo "wasm-bindgen version: $(wasm-bindgen --version)"
          echo "==========="
          RUST_LOG="debug"
<<<<<<< HEAD
          wasm-pack build crates/wasm --mode no-install --scope noir-lang --target web --out-dir pkg/web --release
=======
          # wasm-pack build crates/wasm --scope noir-lang --target nodejs --out-dir pkg/nodejs --dev
          # wasm-pack build crates/wasm --mode no-install --dev
>>>>>>> 5b106ecf
        '';

        installPhase = ''
          mkdir - p $out
        '';

      };
    });
}
<|MERGE_RESOLUTION|>--- conflicted
+++ resolved
@@ -244,12 +244,7 @@
           echo "wasm-bindgen version: $(wasm-bindgen --version)"
           echo "==========="
           RUST_LOG="debug"
-<<<<<<< HEAD
           wasm-pack build crates/wasm --mode no-install --scope noir-lang --target web --out-dir pkg/web --release
-=======
-          # wasm-pack build crates/wasm --scope noir-lang --target nodejs --out-dir pkg/nodejs --dev
-          # wasm-pack build crates/wasm --mode no-install --dev
->>>>>>> 5b106ecf
         '';
 
         installPhase = ''
