--- conflicted
+++ resolved
@@ -50,11 +50,7 @@
 
       - name: Build noir_js_types
         run: yarn workspace @noir-lang/types build
-<<<<<<< HEAD
-      
-=======
-
->>>>>>> 48a1a67e
+        
       - name: Build barretenberg wrapper
         run: yarn workspace @noir-lang/backend_barretenberg build
 
